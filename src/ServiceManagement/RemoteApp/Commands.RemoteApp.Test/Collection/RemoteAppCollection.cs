--- conflicted
+++ resolved
@@ -232,12 +232,8 @@
         }
 
         [Fact]
-<<<<<<< HEAD
-        public void SetCollectionPlanTest()
-=======
         [Trait(Category.AcceptanceType, Category.CheckIn)]
         public void SetCollection()
->>>>>>> f62827b2
         {
             SetAzureRemoteAppCollection mockCmdlet = SetUpTestCommon<SetAzureRemoteAppCollection>();
             string collectionName = "mycol";
