﻿// ----------------------------------------------------------------------------------
//
// Copyright Microsoft Corporation
// Licensed under the Apache License, Version 2.0 (the "License");
// you may not use this file except in compliance with the License.
// You may obtain a copy of the License at
// http://www.apache.org/licenses/LICENSE-2.0
// Unless required by applicable law or agreed to in writing, software
// distributed under the License is distributed on an "AS IS" BASIS,
// WITHOUT WARRANTIES OR CONDITIONS OF ANY KIND, either express or implied.
// See the License for the specific language governing permissions and
// limitations under the License.
// ----------------------------------------------------------------------------------

using Microsoft.Azure.Management.RemoteApp;
using Microsoft.Azure.Management.RemoteApp.Models;
using System.Management.Automation;
using System.Collections.Generic;
using Microsoft.Azure.Commands.RemoteApp;

namespace Microsoft.Azure.Management.RemoteApp.Cmdlets
{
    [Cmdlet(VerbsData.Unpublish, "AzureRemoteAppProgram", SupportsShouldProcess = true, ConfirmImpact = ConfirmImpact.High), OutputType(typeof(PublishingOperationResult))]
    public class UnpublishAzureRemoteAppProgram : RdsCmdlet
    {
        [Parameter (Mandatory = true,
                    Position = 0,
                    HelpMessage = "RemoteApp collection name")]
        [ValidatePattern (NameValidatorStringWithWildCards)]
        public string CollectionName { get; set; }

        [Parameter(Mandatory = false,
<<<<<<< HEAD
                   Position = 1,
                   HelpMessage = "Aliases of the programs to unpublish")]
=======
            Position = 1,
            HelpMessage = "Unique alias of the program to unpublish")]
>>>>>>> d0f46c34
        [ValidateNotNullOrEmpty()]
        public string[] Alias { get; set; }

        public override void ExecuteCmdlet()
        {
            UnpublishApplicationsResult result = null;

            AliasesListParameter appAlias = new AliasesListParameter()
            {
                AliasesList = new List<string>(Alias)
            };

            if (appAlias.AliasesList.Count == 0)
            {
                if (ShouldProcess(Commands_RemoteApp.UnpublishProgramConfirmationDescription, 
                    Commands_RemoteApp.GenericAreYouSureQuestion, 
                    Commands_RemoteApp.UnpublishProgramCaptionMessage))
                {
                    result = CallClient(() => Client.Publishing.UnpublishAll(CollectionName), Client.Publishing);
                }
            }
            else
            {
                appAlias.AliasesList = new List<string>(Alias);
                result = CallClient(() => Client.Publishing.Unpublish(CollectionName, appAlias), Client.Publishing);
            }

            if (result != null && result.ResultList != null)
            {
                WriteObject(result.ResultList, true);
            }
        }
    }
}<|MERGE_RESOLUTION|>--- conflicted
+++ resolved
@@ -30,13 +30,8 @@
         public string CollectionName { get; set; }
 
         [Parameter(Mandatory = false,
-<<<<<<< HEAD
-                   Position = 1,
+            Position = 1,
                    HelpMessage = "Aliases of the programs to unpublish")]
-=======
-            Position = 1,
-            HelpMessage = "Unique alias of the program to unpublish")]
->>>>>>> d0f46c34
         [ValidateNotNullOrEmpty()]
         public string[] Alias { get; set; }
 
