﻿// ----------------------------------------------------------------------------------
//
// Copyright Microsoft Corporation
// Licensed under the Apache License, Version 2.0 (the "License");
// you may not use this file except in compliance with the License.
// You may obtain a copy of the License at
// http://www.apache.org/licenses/LICENSE-2.0
// Unless required by applicable law or agreed to in writing, software
// distributed under the License is distributed on an "AS IS" BASIS,
// WITHOUT WARRANTIES OR CONDITIONS OF ANY KIND, either express or implied.
// See the License for the specific language governing permissions and
// limitations under the License.
// ----------------------------------------------------------------------------------

namespace Microsoft.Azure.Management.RemoteApp.Cmdlets
{
    public abstract partial class RdsCmdlet
    {
        protected const string NameValidatorStringWithWildCards = @"^[?*A-Za-z0-9\u007F-\uFFFF]{1,13}$";

        protected const string NameValidatorString = @"^[A-Za-z][A-Za-z0-9\u007F-\uFFFF]{2,12}$";

        protected const string VNetNameValidatorStringWithWildCards = @"^[?*A-Za-z][?*-A-Za-z0-9]{3,49}(?<!-)$";

        protected const string VNetNameValidatorString = @"^[A-Za-z][-A-Za-z0-9]{3,49}(?<!-)$";

        protected const string DomainNameValidatorString = @"[^,~:@#$%\^&'.(){}_\s]+([.][^,~:@#$%\^&'.(){}_\s]+)+";

        protected const string UserNameValidatorString = @"[^@\""/\[\]:;|=,+*?<>\s]+";

        protected const string UserPrincipalValdatorString = UserNameValidatorString + "@" + DomainNameValidatorString;

<<<<<<< HEAD
        protected const string TemplateImageNameValidatorString = @"^[()A-Za-z][() ._\-A-Za-z0-9]{1,61}[A-Z-a-z0-9()]$";
=======
        protected const string ListTemplateImageNameValidatorString = @"^[()A-Za-z][() ._\-A-Za-z0-9]{1,61}[A-Z-a-z0-9()]$";

        protected const string TemplateImageNameValidatorString = @"^[A-Za-z][ ._\-A-Za-z0-9]{1,61}[A-Z-a-z0-9]$";
>>>>>>> f989810a

        protected const string IPv4ValidatorString = @"^(?:(?:25[0-5]|2[0-4][0-9]|1[0-9][0-9]|[1-9]?[0-9])\.){3}(?:25[0-5]|2[0-4][0-9]|1[0-9][0-9]|[1-9]?[0-9])$";

        protected const string IPv6ValidatorString = @"(?<![:.\w])(?:[A-F0-9]{1,4}:){7}[A-F0-9]{1,4}(?![:.\w])";

        protected const string IPv4CIDR = @"^(([0-9]|[1-9][0-9]|1[0-9]{2}|2[0-4][0-9]|25[0-5])\.){3}([0-9]|[1-9][0-9]|1[0-9]{2}|2[0-4][0-9]|25[0-5])(\/(\d|[1-2]\d|3[0-2]))$";

        protected const string IPv6CIDR = @"^\s*((([0-9A-Fa-f]{1,4}:){7}([0-9A-Fa-f]{1,4}|:))|(([0-9A-Fa-f]{1,4}:){6}(:[0-9A-Fa-f]{1,4}|((25[0-5]|2[0-4]\d|1\d\d|[1-9]?\d)(\.(25[0-5]|2[0-4]\d|1\d\d|[1-9]?\d)){3})|:))|(([0-9A-Fa-f]{1,4}:){5}(((:[0-9A-Fa-f]{1,4}){1,2})|:((25[0-5]|2[0-4]\d|1\d\d|[1-9]?\d)(\.(25[0-5]|2[0-4]\d|1\d\d|[1-9]?\d)){3})|:))|(([0-9A-Fa-f]{1,4}:){4}(((:[0-9A-Fa-f]{1,4}){1,3})|((:[0-9A-Fa-f]{1,4})?:((25[0-5]|2[0-4]\d|1\d\d|[1-9]?\d)(\.(25[0-5]|2[0-4]\d|1\d\d|[1-9]?\d)){3}))|:))|(([0-9A-Fa-f]{1,4}:){3}(((:[0-9A-Fa-f]{1,4}){1,4})|((:[0-9A-Fa-f]{1,4}){0,2}:((25[0-5]|2[0-4]\d|1\d\d|[1-9]?\d)(\.(25[0-5]|2[0-4]\d|1\d\d|[1-9]?\d)){3}))|:))|(([0-9A-Fa-f]{1,4}:){2}(((:[0-9A-Fa-f]{1,4}){1,5})|((:[0-9A-Fa-f]{1,4}){0,3}:((25[0-5]|2[0-4]\d|1\d\d|[1-9]?\d)(\.(25[0-5]|2[0-4]\d|1\d\d|[1-9]?\d)){3}))|:))|(([0-9A-Fa-f]{1,4}:){1}(((:[0-9A-Fa-f]{1,4}){1,6})|((:[0-9A-Fa-f]{1,4}){0,4}:((25[0-5]|2[0-4]\d|1\d\d|[1-9]?\d)(\.(25[0-5]|2[0-4]\d|1\d\d|[1-9]?\d)){3}))|:))|(:(((:[0-9A-Fa-f]{1,4}){1,7})|((:[0-9A-Fa-f]{1,4}){0,5}:((25[0-5]|2[0-4]\d|1\d\d|[1-9]?\d)(\.(25[0-5]|2[0-4]\d|1\d\d|[1-9]?\d)){3}))|:)))\s*(\/(1[01][0-9]|12[0-8]|[0-9]{1,2}))$";

        // uppercase key code, must begin with a letter, then letters, numbers, and hyphens, for e.g. STREET or DC-9
        protected const string keyRegexPattern = @"[A-Z][A-Z0-9\-]*";

        // explicit key name for OU element
        protected const string ouKeyRegexPattern = @"OU";

        // all normal non quoted string chars, which includes all ASCII values in the range 0x20-0x126 except for escaped character for non quoted string,  , \ <CR> = < > " # ; or +
        protected const string normalCharRegexPattern = @"[A-Za-z0-9 !\$%&'()\*\-\.\/\:\?@\[\]\^_`{\|}~]";

        // valid escape characters for non quoted string, , \ <CR> = < > " # ; or +, or an 8 bit value encoded as a hex pair
        protected const string escapedCharRegexPattern = @"\\([ ,\\\r=<>""#;+]|[0-9A-Fa-f]{2})";

        // ASCII code in hex, e.g. #ff
        protected const string asciiCodeRegexPattern = @"#([0-9A-Fa-f]{2})+";

        // used to separate entities, , or + followed by 0 or more spaces
        protected const string delimiterRegexPattern = @"[\+,]\s*";

        // an entity value, consists of normal chars, escape codes and hex codes
        protected const string entityRegexPattern = @"(" + normalCharRegexPattern + @"|" + escapedCharRegexPattern + @"|" + asciiCodeRegexPattern + @")+";

        // a key/entity pair, e.g DC=foo-bar.com
        protected const string keyEntityRegexPattern = @"(" + keyRegexPattern + @"=" + entityRegexPattern + @")";

        // an OU key/entity pair, e.g OU=MyOu, but only matches an OU entity
        protected const string ouKeyEntityRegexPattern = @"(" + ouKeyRegexPattern + @"=" + entityRegexPattern + @")";

        protected const string OrgIDValidatorString = @"^(" + keyEntityRegexPattern + @"[\+,]\s*)*" + ouKeyEntityRegexPattern + @"([\+,]\s*" + keyEntityRegexPattern + @")*$";

        /* OrganizationalUnit in DN format: OU=MyOu, CN=MyDomain, CN=Com
         * 
         * The following pattern is designed to accept an RFC 4514 compliant distinguished name wich contains at least 1 OU element
         * e.g OU=MyOu, CN=MyDomain, CN=Com
         * 
         * The pattern can be broken down into 3 main components
         * 
         * The first component is 0 or more entities that are not OU entities, followed by a + or + delimiter
         *  ^(
         *      (
         * The entity begins with a key which must begin with a letter and contains letters, digits, or hyphens
         *          [A-Z][A-Z0-9\-]*=
         *          (
         * The entity value contains any char except for the special chars , \ <CR> = < > " # ; or +
         *              ([A-Za-z0-9 !\$%&'()\*\-\.\/\:\?@\[\]\^_`{\|}~])
         *              |
         * Or an escaped special char , \ <CR> = < > " # ; + or a space, or an 8 bit ASCII code in hex
         *              (\\([ ,\\\r=<>""#;+]|[0-9A-Fa-f]{2}))
         *              |
         * Or a # followed by a sequence of 8 bit ASCII codes in hex
         *              (#([0-9A-Fa-f]{2})+)
         * There will be 1 or more characters matching this pattern
         *          )+
         *      )
         * Followed by a delimeter, either , or +
         *      [\+,]\s*
         * There may be 0 or more entities matching this pattern
         *  )*
         * 
         * The second part or the pattern must match an OU entity
         * This is identical to the first part, except it must only match the OU entity key
         * and does not include a delimiter.  If present, a trailing delimiter is matched by the preceding part of the pattern
         *  (
         * The entity key must match OU exactly.  This guarantees the overall pattern contains at least oen OU element
         *      OU=
         *      (
         * The entity value contains any char except for the special chars , \ <CR> = < > " # ; or +
         *          ([A-Za-z0-9 !\$%&'()\*\-\.\/\:\?@\[\]\^_`{\|}~])
         *          |
         * Or an escaped special char , \ <CR> = < > " # ; + or a space, or an 8 bit ASCII code in hex
         *          (\\([ ,\\\r=<>""#;+]|[0-9A-Fa-f]{2}))
         *          |
         * Or a # followed by a sequence of 8 bit ASCII codes in hex
         *          (#([0-9A-Fa-f]{2})+)
         * There will be 1 or more characters matching this pattern
         *      )+
         *  )
         * 
         * The final component of the pattern matches 0 or more additional elements, almost identical to the 
         * first component of the pattern, except the delimeters are now leading
         *  (
         * This compoennt of the pattern begins with a , or + delimiter
         *      [\+,]\s*
         *      (
         * The entity begins with a key which must begin with a  letter and contains letters, digits, or hyphens
         *          [A-Z][A-Z0-9\-]*=
         *          (
         * The entity value contains any char except for the special chars , \ <CR> = < > " # ; or +
         *              ([A-Za-z0-9 !\$%&'()\*\-\.\/\:\?@\[\]\^_`{\|}~])
         *              |
         * Or an escaped special char , \ <CR> = < > " # ; + or a space, or an 8 bit ASCII code in hex
         *              (\\([ ,\\\r=<>""#;+]|[0-9A-Fa-f]{2}))
         *              |
         * Or a # followed by a sequence of 8 bit ASCII codes in hex
         *              (#([0-9A-Fa-f]{2})+)
         * There will be 1 or more characters matching this pattern
         *          )+
         *      )
         * There may be 0 or more entities matching this pattern, and then the end of the string
         *  )*$
         * 
         */

        protected const string FullYearPattern = @"^(19|20)\d\d$";

        protected const string TwoDigitMonthPattern = @"^(0[1-9]|1[0-2])$";
    }
}<|MERGE_RESOLUTION|>--- conflicted
+++ resolved
@@ -30,13 +30,9 @@
 
         protected const string UserPrincipalValdatorString = UserNameValidatorString + "@" + DomainNameValidatorString;
 
-<<<<<<< HEAD
-        protected const string TemplateImageNameValidatorString = @"^[()A-Za-z][() ._\-A-Za-z0-9]{1,61}[A-Z-a-z0-9()]$";
-=======
         protected const string ListTemplateImageNameValidatorString = @"^[()A-Za-z][() ._\-A-Za-z0-9]{1,61}[A-Z-a-z0-9()]$";
 
         protected const string TemplateImageNameValidatorString = @"^[A-Za-z][ ._\-A-Za-z0-9]{1,61}[A-Z-a-z0-9]$";
->>>>>>> f989810a
 
         protected const string IPv4ValidatorString = @"^(?:(?:25[0-5]|2[0-4][0-9]|1[0-9][0-9]|[1-9]?[0-9])\.){3}(?:25[0-5]|2[0-4][0-9]|1[0-9][0-9]|[1-9]?[0-9])$";
 
