--- conflicted
+++ resolved
@@ -43,12 +43,7 @@
 // You can specify all the values or you can default the Build and Revision Numbers 
 // by using the '*' as shown below:
 // [assembly: AssemblyVersion("1.0.*")]
-<<<<<<< HEAD
-[assembly: AssemblyVersion("1.5.1")]
-[assembly: AssemblyFileVersion("1.5.1")]
-=======
 [assembly: AssemblyVersion("1.5.2")]
 [assembly: AssemblyFileVersion("1.5.2")]
->>>>>>> 52f6b560
 [assembly: CLSCompliant(false)]
 [assembly: CollectionBehavior(DisableTestParallelization = true)]