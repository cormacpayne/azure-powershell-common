﻿// ----------------------------------------------------------------------------------
//
// Copyright Microsoft Corporation
// Licensed under the Apache License, Version 2.0 (the "License");
// you may not use this file except in compliance with the License.
// You may obtain a copy of the License at
// http://www.apache.org/licenses/LICENSE-2.0
// Unless required by applicable law or agreed to in writing, software
// distributed under the License is distributed on an "AS IS" BASIS,
// WITHOUT WARRANTIES OR CONDITIONS OF ANY KIND, either express or implied.
// See the License for the specific language governing permissions and
// limitations under the License.
// ----------------------------------------------------------------------------------

using System.Linq;
using System.Management.Automation;
using System.Security.Cryptography.X509Certificates;
using Microsoft.WindowsAzure.Commands.ServiceManagement.Model;
using Microsoft.WindowsAzure.Commands.Utilities.Common;

namespace Microsoft.WindowsAzure.Commands.ServiceManagement.Extensions
{
    /// <summary>
    /// Set Microsoft Azure Service AD Domain Extension.
    /// </summary>
    [Cmdlet(VerbsCommon.Set, ADDomainExtensionNoun, DefaultParameterSetName = DomainParameterSet), OutputType(typeof(ManagementOperationContext))]
    public class SetAzureServiceADDomainExtensionCommand : BaseAzureServiceADDomainExtensionCmdlet
    {
        [Parameter(Position = 0, ValueFromPipelineByPropertyName = true, HelpMessage = ExtensionParameterPropertyHelper.ServiceNameHelpMessage)]
        public override string ServiceName
        {
            get;
            set;
        }

        [Parameter(Position = 1, ValueFromPipelineByPropertyName = true, HelpMessage = ExtensionParameterPropertyHelper.SlotHelpMessage)]
        [ValidateSet(DeploymentSlotType.Production, DeploymentSlotType.Staging, IgnoreCase = true)]
        public override string Slot
        {
            get;
            set;
        }

        [Parameter(Position = 2, ValueFromPipelineByPropertyName = true, HelpMessage = ExtensionParameterPropertyHelper.RoleHelpMessage)]
        [ValidateNotNullOrEmpty]
        public override string[] Role
        {
            get;
            set;
        }

        [Parameter(Position = 3, ValueFromPipelineByPropertyName = true, ParameterSetName = DomainParameterSet, HelpMessage = ExtensionParameterPropertyHelper.X509CertificateHelpMessage)]
        [Parameter(Position = 3, ValueFromPipelineByPropertyName = true, ParameterSetName = DomainJoinOptionParameterSet, HelpMessage = ExtensionParameterPropertyHelper.X509CertificateHelpMessage)]
        [Parameter(Position = 3, ValueFromPipelineByPropertyName = true, ParameterSetName = WorkgroupParameterSet, HelpMessage = ExtensionParameterPropertyHelper.X509CertificateHelpMessage)]
        [ValidateNotNullOrEmpty]
        public override X509Certificate2 X509Certificate
        {
            get;
            set;
        }

        [Parameter(Position = 3, ValueFromPipelineByPropertyName = true, Mandatory = true, ParameterSetName = DomainThumbprintParameterSet, HelpMessage = ExtensionParameterPropertyHelper.CertificateThumbprintHelpMessage)]
        [Parameter(Position = 3, ValueFromPipelineByPropertyName = true, Mandatory = true, ParameterSetName = DomainJoinOptionThumbprintParameterSet, HelpMessage = ExtensionParameterPropertyHelper.CertificateThumbprintHelpMessage)]
        [Parameter(Position = 3, ValueFromPipelineByPropertyName = true, Mandatory = true, ParameterSetName = WorkgroupThumbprintParameterSet, HelpMessage = ExtensionParameterPropertyHelper.CertificateThumbprintHelpMessage)]
        [ValidateNotNullOrEmpty]
        public override string CertificateThumbprint
        {
            get;
            set;
        }

        [Parameter(Position = 4, ValueFromPipelineByPropertyName = true, HelpMessage = ExtensionParameterPropertyHelper.ThumbprintAlgorithmHelpMessage)]
        [ValidateNotNullOrEmpty]
        public override string ThumbprintAlgorithm
        {
            get;
            set;
        }

        [Parameter(Position = 5, ValueFromPipelineByPropertyName = true, Mandatory = true, ParameterSetName = DomainParameterSet)]
        [Parameter(Position = 5, ValueFromPipelineByPropertyName = true, Mandatory = true, ParameterSetName = DomainThumbprintParameterSet)]
        [Parameter(Position = 5, ValueFromPipelineByPropertyName = true, Mandatory = true, ParameterSetName = DomainJoinOptionParameterSet)]
        [Parameter(Position = 5, ValueFromPipelineByPropertyName = true, Mandatory = true, ParameterSetName = DomainJoinOptionThumbprintParameterSet)]
        [ValidateNotNullOrEmpty]
        public override string DomainName
        {
            get
            {
                return base.DomainName;
            }
            set
            {
                base.DomainName = value;
            }
        }

        [Parameter(Position = 5, ValueFromPipelineByPropertyName = true, Mandatory = true, ParameterSetName = WorkgroupParameterSet)]
        [Parameter(Position = 5, ValueFromPipelineByPropertyName = true, Mandatory = true, ParameterSetName = WorkgroupThumbprintParameterSet)]
        [ValidateNotNullOrEmpty]
        public override string WorkgroupName
        {
            get
            {
                return base.WorkgroupName;
            }
            set
            {
                base.WorkgroupName = value;
            }
        }

        [Parameter(Position = 6, ValueFromPipelineByPropertyName = true)]
        public override SwitchParameter Restart
        {
            get
            {
                return base.Restart;
            }
            set
            {
                base.Restart = value;
            }
        }

        [Parameter(Position = 7, ValueFromPipelineByPropertyName = true)]
        [ValidateNotNullOrEmpty]
        public override PSCredential Credential
        {
            get
            {
                return base.Credential;
            }
            set
            {
                base.Credential = value;
            }
        }

        [Parameter(Position = 8, ValueFromPipelineByPropertyName = true, ParameterSetName = DomainParameterSet)]
        [Parameter(Position = 8, ValueFromPipelineByPropertyName = true, ParameterSetName = DomainThumbprintParameterSet)]
        [Parameter(Position = 8, ValueFromPipelineByPropertyName = true, ParameterSetName = DomainJoinOptionParameterSet)]
        [Parameter(Position = 8, ValueFromPipelineByPropertyName = true, ParameterSetName = DomainJoinOptionThumbprintParameterSet)]
        [ValidateNotNullOrEmpty]
        public override PSCredential UnjoinDomainCredential
        {
            get
            {
                return base.UnjoinDomainCredential;
            }
            set
            {
                base.UnjoinDomainCredential = value;
            }
        }

        [Parameter(Position = 9, ValueFromPipelineByPropertyName = true, ParameterSetName = DomainParameterSet)]
        [Parameter(Position = 9, ValueFromPipelineByPropertyName = true, ParameterSetName = DomainThumbprintParameterSet)]
        [ValidateNotNullOrEmpty]
        public override JoinOptions Options
        {
            get
            {
                return base.Options;
            }
            set
            {
                base.Options = value;
            }
        }

        [Parameter(Position = 10, Mandatory = true, ValueFromPipelineByPropertyName = true, ParameterSetName = DomainJoinOptionParameterSet)]
        [Parameter(Position = 10, Mandatory = true, ValueFromPipelineByPropertyName = true, ParameterSetName = DomainJoinOptionThumbprintParameterSet)]
        [ValidateNotNullOrEmpty]
        public override uint JoinOption
        {
            get
            {
                return base.JoinOption;
            }
            set
            {
                base.JoinOption = value;
            }
        }

        [Parameter(Position = 11, ValueFromPipelineByPropertyName = true, ParameterSetName = DomainParameterSet)]
        [Parameter(Position = 11, ValueFromPipelineByPropertyName = true, ParameterSetName = DomainThumbprintParameterSet)]
        [Parameter(Position = 11, ValueFromPipelineByPropertyName = true, ParameterSetName = DomainJoinOptionParameterSet)]
        [Parameter(Position = 11, ValueFromPipelineByPropertyName = true, ParameterSetName = DomainJoinOptionThumbprintParameterSet)]
        [ValidateNotNullOrEmpty]
        public override string OUPath
        {
            get
            {
                return base.OUPath;
            }
            set
            {
                base.OUPath = value;
            }
        }

        [Parameter(Position = 12, ValueFromPipelineByPropertyName = true, ParameterSetName = DomainParameterSet)]
        [Parameter(Position = 12, ValueFromPipelineByPropertyName = true, ParameterSetName = DomainThumbprintParameterSet)]
        [Parameter(Position = 12, ValueFromPipelineByPropertyName = true, ParameterSetName = DomainJoinOptionParameterSet)]
        [Parameter(Position = 12, ValueFromPipelineByPropertyName = true, ParameterSetName = DomainJoinOptionThumbprintParameterSet)]
        [Parameter(Position = 8, ValueFromPipelineByPropertyName = true, ParameterSetName = WorkgroupParameterSet)]
        [Parameter(Position = 8, ValueFromPipelineByPropertyName = true, ParameterSetName = WorkgroupThumbprintParameterSet)]
        [ValidateNotNullOrEmpty]
        public override string Version
        {
            get;
            set;
        }

        protected override void ValidateParameters()
        {
            base.ValidateParameters();
            ValidateService();
            ValidateDeployment();
            ValidateRoles();
            ValidateThumbprint(true);
            ValidateConfiguration();
        }

        public void ExecuteCommand()
        {
            this.ValidateParameters();
            ExtensionConfigurationInput context = new ExtensionConfigurationInput
            {
                ProviderNameSpace = ProviderNamespace,
                Type = ExtensionName,
                CertificateThumbprint = CertificateThumbprint,
                ThumbprintAlgorithm = ThumbprintAlgorithm,
                X509Certificate = X509Certificate,
                PublicConfiguration = PublicConfiguration,
                PrivateConfiguration = PrivateConfiguration,
                Roles = new ExtensionRoleList(Role != null && Role.Any() ? Role.Select(r => new ExtensionRole(r)) : Enumerable.Repeat(new ExtensionRole(), 1))
            };

<<<<<<< HEAD
            var extConfig = ExtensionManager.InstallExtension(context, Slot, Deployment.ExtensionConfiguration, PeerDeployment.ExtensionConfiguration);
=======
            var extConfig = ExtensionManager.InstallExtension(context, Slot, Deployment, PeerDeployment);
>>>>>>> 14c6c747
            ChangeDeployment(extConfig);
        }

        protected override void OnProcessRecord()
        {
            ExecuteCommand();
        }
    }
}<|MERGE_RESOLUTION|>--- conflicted
+++ resolved
@@ -238,11 +238,7 @@
                 Roles = new ExtensionRoleList(Role != null && Role.Any() ? Role.Select(r => new ExtensionRole(r)) : Enumerable.Repeat(new ExtensionRole(), 1))
             };
 
-<<<<<<< HEAD
-            var extConfig = ExtensionManager.InstallExtension(context, Slot, Deployment.ExtensionConfiguration, PeerDeployment.ExtensionConfiguration);
-=======
             var extConfig = ExtensionManager.InstallExtension(context, Slot, Deployment, PeerDeployment);
->>>>>>> 14c6c747
             ChangeDeployment(extConfig);
         }
 
