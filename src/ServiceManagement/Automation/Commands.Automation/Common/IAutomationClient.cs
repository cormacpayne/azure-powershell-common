--- conflicted
+++ resolved
@@ -125,8 +125,7 @@
         void SuspendJob(string automationAccountName, Guid id);
 
         #endregion
-
-<<<<<<< HEAD
+        
         #region Accounts
 
         IEnumerable<AutomationAccount> ListAutomationAccounts(string automationAccountName, string location);
@@ -134,7 +133,9 @@
         AutomationAccount CreateAutomationAccount(string automationAccountName, string location);
 
         void DeleteAutomationAccount(string automationAccountName, string location);
-=======
+        
+        #endregion
+
         #region JobSchedules
 
         JobSchedule GetJobSchedule(string automationAccountName, Guid jobScheduleId);
@@ -152,7 +153,7 @@
         void UnregisterScheduledRunbook(string automationAccountName, Guid jobScheduleId);
 
         void UnregisterScheduledRunbook(string automationAccountName, string runbookName, string scheduleName);
->>>>>>> 183beb12
+
 
         #endregion
     }
