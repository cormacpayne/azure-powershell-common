--- conflicted
+++ resolved
@@ -549,19 +549,11 @@
       <CopyToOutputDirectory>PreserveNewest</CopyToOutputDirectory>
     </None>
     <None Include="Templates\sql-audit-test-env-setup-classic-storage.json">
-<<<<<<< HEAD
       <CopyToOutputDirectory>PreserveNewest</CopyToOutputDirectory>
     </None>
     <None Include="Templates\sql-td-test-env-setup.json">
       <CopyToOutputDirectory>PreserveNewest</CopyToOutputDirectory>
     </None>
-=======
-      <CopyToOutputDirectory>PreserveNewest</CopyToOutputDirectory>
-    </None>
-    <None Include="Templates\sql-td-test-env-setup.json">
-      <CopyToOutputDirectory>PreserveNewest</CopyToOutputDirectory>
-    </None>
->>>>>>> c6c9279f
     <None Include="Templates\sql-ddm-test-env-setup.json">
       <CopyToOutputDirectory>PreserveNewest</CopyToOutputDirectory>
     </None>
