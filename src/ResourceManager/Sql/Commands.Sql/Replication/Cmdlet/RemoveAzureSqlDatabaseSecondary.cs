﻿// ----------------------------------------------------------------------------------
//
// Copyright Microsoft Corporation
// Licensed under the Apache License, Version 2.0 (the "License");
// you may not use this file except in compliance with the License.
// You may obtain a copy of the License at
// http://www.apache.org/licenses/LICENSE-2.0
// Unless required by applicable law or agreed to in writing, software
// distributed under the License is distributed on an "AS IS" BASIS,
// WITHOUT WARRANTIES OR CONDITIONS OF ANY KIND, either express or implied.
// See the License for the specific language governing permissions and
// limitations under the License.
// ----------------------------------------------------------------------------------

using Microsoft.Azure.Commands.Sql.Properties;
using Microsoft.Azure.Commands.Sql.Replication.Model;
using System;
using System.Collections.Generic;
using System.Globalization;
using System.Management.Automation;

namespace Microsoft.Azure.Commands.Sql.Replication.Cmdlet
{
    [Cmdlet(VerbsCommon.Remove, "AzureRMSqlDatabaseSecondary",
<<<<<<< HEAD
=======
        SupportsShouldProcess = true,
>>>>>>> a0a03904
        ConfirmImpact = ConfirmImpact.High)]
    public class RemoveAzureSqlDatabaseSecondary : AzureSqlDatabaseSecondaryCmdletBase
    {
        /// <summary>
        /// Gets or sets the name of the primary Azure SQL Database with the replication link to remove.
        /// </summary>
        [Parameter(Mandatory = true,
            ValueFromPipelineByPropertyName = true,
            Position = 2,
            HelpMessage = "The name of the Azure SQL Database to remove.")]
        [ValidateNotNullOrEmpty]
        public string DatabaseName { get; set; }

        /// <summary>
        /// Gets or sets the name of the partner resource group.
        /// </summary>
        [Parameter(Mandatory = true,
            ValueFromPipelineByPropertyName = true,
            HelpMessage = "The name of the resource group of the secondary.")]
        [ValidateNotNullOrEmpty]
        public string PartnerResourceGroupName { get; set; }

        /// <summary>
        /// Gets or sets the name of the partner Azure SQL Server.
        /// </summary>
        [Parameter(Mandatory = true,
            ValueFromPipelineByPropertyName = true,
            HelpMessage = "The name of the Azure SQL Server of the secondary.")]
        [ValidateNotNullOrEmpty]
        public string PartnerServerName { get; set; }

        /// <summary>
        /// Get the entities from the service
        /// </summary>
        /// <returns>The list of entities</returns>
        protected override IEnumerable<AzureReplicationLinkModel> GetEntity()
        {
            return new List<Model.AzureReplicationLinkModel>() { 
                ModelAdapter.GetLink(this.ResourceGroupName, this.ServerName, this.DatabaseName, this.PartnerResourceGroupName, this.PartnerServerName) 
            };
        }

        /// <summary>
        /// No user input to apply to model
        /// </summary>
        /// <param name="model">Model retrieved from service</param>
        /// <returns>The model that was passed in</returns>
        protected override IEnumerable<AzureReplicationLinkModel> ApplyUserInputToModel(IEnumerable<AzureReplicationLinkModel> model)
        {
            return model;
        }

        /// <summary>
        /// No changes to persist to Azure SQL Server
        /// </summary>
        /// <param name="entity">The output of apply user input to model</param>
        /// <returns>The input entity</returns>
        protected override IEnumerable<AzureReplicationLinkModel> PersistChanges(IEnumerable<AzureReplicationLinkModel> entity)
        {
            ModelAdapter.RemoveLink(this.ResourceGroupName, this.ServerName, this.DatabaseName, this.PartnerResourceGroupName, this.PartnerServerName);
            return entity;
        }
    }
}<|MERGE_RESOLUTION|>--- conflicted
+++ resolved
@@ -21,11 +21,9 @@
 
 namespace Microsoft.Azure.Commands.Sql.Replication.Cmdlet
 {
+
+
     [Cmdlet(VerbsCommon.Remove, "AzureRMSqlDatabaseSecondary",
-<<<<<<< HEAD
-=======
-        SupportsShouldProcess = true,
->>>>>>> a0a03904
         ConfirmImpact = ConfirmImpact.High)]
     public class RemoveAzureSqlDatabaseSecondary : AzureSqlDatabaseSecondaryCmdletBase
     {
