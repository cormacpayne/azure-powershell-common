--- conflicted
+++ resolved
@@ -252,7 +252,6 @@
   <data name="ServerNotApplicableForDataMasking" xml:space="preserve">
     <value>Dynamic Data Masking is only available in the latest SQL Database Update (V12). Please upgrade to set it up on your database.</value>
   </data>
-<<<<<<< HEAD
   <data name="RemoveAzureSqlServerCommunicationLinkDescription" xml:space="preserve">
     <value>Permanently removing Azure Sql Server communication link '{0}' on server '{1}'.</value>
   </data>
@@ -261,7 +260,6 @@
   </data>
   <data name="ServerCommunicationLinkNameExists" xml:space="preserve">
     <value>Server communication link with name: '{0}' already exists in server '{1}'.</value>
-=======
   <data name="EmailsAreNotValid" xml:space="preserve">
     <value>One or more of the email addresses you entered are not valid.</value>
   </data>
@@ -273,6 +271,5 @@
   </data>
   <data name="AuditingIsTurnedOff" xml:space="preserve">
     <value>In order to enable Threat Detection, please enable database auditing.</value>
->>>>>>> 1ba78bb5
   </data>
 </root>