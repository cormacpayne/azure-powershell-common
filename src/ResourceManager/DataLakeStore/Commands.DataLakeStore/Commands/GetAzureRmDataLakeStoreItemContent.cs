--- conflicted
+++ resolved
@@ -57,15 +57,11 @@
             set { _encoding = value; }
         }
 
-<<<<<<< HEAD
-        public override void ExecuteCmdlet()
-=======
         [Parameter(ValueFromPipelineByPropertyName = true, Position = 5, Mandatory = false,
             HelpMessage = "If the length parameter is not specified or is less than or equal to zero, force returns all content of the file, otherwise it does nothing.")]
         public SwitchParameter Force { get; set; }
 
-        protected override void ProcessRecord()
->>>>>>> 1ba78bb5
+        public override void ExecuteCmdlet()
         {
             byte[] byteArray;
             if (Length <= 0)
