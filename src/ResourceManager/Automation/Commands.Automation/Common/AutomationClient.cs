--- conflicted
+++ resolved
@@ -336,11 +336,8 @@
                     Description = schedule.Description,
                     Interval = schedule.Interval,
                     Frequency = schedule.Frequency.ToString(),
-<<<<<<< HEAD
-                    AdvancedSchedule = schedule.GetAdvancedSchedule()
-=======
+                    AdvancedSchedule = schedule.GetAdvancedSchedule(),
                     TimeZone = schedule.TimeZone,
->>>>>>> c74ccb1e
                 }
             };
 
