--- conflicted
+++ resolved
@@ -275,7 +275,6 @@
     <value>Create account arguments are invalid. Provide valid account name and location. Account Name: {0}, Location: {1} </value>
     <comment>Automation</comment>
   </data>
-<<<<<<< HEAD
   <data name="ConfigurationAlreadyExists" xml:space="preserve">
     <value>Configuration already exists. Specify the parameter to force an overwrite. Configuration name: {0}</value>
     <comment>Automation</comment>
@@ -325,7 +324,7 @@
   </data>
   <data name="RemoveDscNodeDescription" xml:space="preserve">
     <value>Removing the Dsc node with Id {0}.</value>
-=======
+  </data>
   <data name="CompilationJobNotFound" xml:space="preserve">
     <value>The Compilation Job having Id: {0} was not found.</value>
   </data>
@@ -347,7 +346,6 @@
   </data>
   <data name="NodeConfigurationNotFound" xml:space="preserve">
     <value>NodeConfiguration {0} not found.</value>
->>>>>>> e89a6f0d
     <comment>Automation</comment>
   </data>
 </root>