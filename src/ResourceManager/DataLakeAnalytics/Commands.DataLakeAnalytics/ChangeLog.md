--- conflicted
+++ resolved
@@ -18,15 +18,12 @@
         - Additional information about change #1
 -->
 ## Current Release
-<<<<<<< HEAD
 * Fixed formatting of OutputTypes in help files
-=======
 * Add support for Catalog ACLs through the following commands:
     - Get-AzureRmDataLakeAnalyticsCatalogItemAclEntry
     - Set-AzureRmDataLakeAnalyticsCatalogItemAclEntry
     - Remove-AzureRmDataLakeAnalyticsCatalogItemAclEntry
 * Fixed formatting of OutputType in help files
->>>>>>> da8171e1
 
 ## Version 5.0.0
 * Set minimum dependency of module to PowerShell 5.0
