<!--
    Please leave this section at the top of the change log.

    Changes for the current release should go under the section titled "Current Release", and should adhere to the following format:

    ## Current Release
    * Overview of change #1
        - Additional information about change #1
    * Overview of change #2
        - Additional information about change #2
        - Additional information about change #2
    * Overview of change #3
    * Overview of change #4
        - Additional information about change #4

    ## YYYY.MM.DD - Version X.Y.Z (Previous Release)
    * Overview of change #1
        - Additional information about change #1
-->
## Current Release
<<<<<<< HEAD
* Fixed formatting of OutputType in help files
=======

## Version 4.2.0
>>>>>>> 9bc5d9bf
* Added -Vault parameter to RecoveryServices.Backup cmdlets. When passed, this will override the Set-AzureRmRecoveryServicesContext cmdlet.

## Version 4.1.3
* Set minimum dependency of module to PowerShell 5.0

## Version 4.1.2
* Updated to the latest version of the Azure ClientRuntime

## Version 4.1.1
* Fixed issue with cleaning up scripts in build

## Version 4.1.0
* Added ResourceGroup Completer to -ResourceGroup parameters allowing tab completion through resource groups in current subscription
* Added -UseOriginalStorageAccount option to the Restore-AzureRmRecoveryServicesBackupItem cmdlet. 
	- Enabling this flag results in restoring disks to their original storage accounts which allows users to maintain the configuration of restored VM as close to the original VMs as possible. 
	- It also helps in improving the performance of the restore operation.

## Version 4.0.3
* Fixed bug - Get-AzureRmRecoveryServicesBackupItem should do case insensitive comparison for container name filter.
* Fixed bug - AzureVmItem now has a property that shows the last time a backup operation has happened - LastBackupTime.

## Version 4.0.1
* Fixed assembly loading issue that caused some cmdlets to fail when executing

## Version 4.0.0
* Added cmdlets to perform instant file recovery.
    - Get-AzureRmRecoveryServicesBackupRPMountScript
    - Disable-AzureRmRecoveryServicesBackupRPMountScript
* Updated RecoveryServices.Backup SDK version to the latest
* Updated tests for the Azure VM workload so that, all setups needed for test runs are done by the tests themselves.
* Fixes https://github.com/Azure/azure-powershell/issues/3164
* Add support for online help
    - Run Get-Help with the -Online parameter to open the online help in your default Internet browser

## Version 3.4.1

## Version 3.4.0

## Version 3.3.1

## Version 3.3.0

## Version 3.2.1

## Version 3.2.0

## Version 3.1.0

## Version 3.0.1

## Version 3.0.0

## Version 2.8.0

## Version 2.7.0

## Version 2.6.0

## Version 2.5.0

## Version 2.4.0
* Migrated from Hyak based Azure SDK to Swagger based Azure SDK

## Version 2.3.0<|MERGE_RESOLUTION|>--- conflicted
+++ resolved
@@ -18,12 +18,9 @@
         - Additional information about change #1
 -->
 ## Current Release
-<<<<<<< HEAD
 * Fixed formatting of OutputType in help files
-=======
 
 ## Version 4.2.0
->>>>>>> 9bc5d9bf
 * Added -Vault parameter to RecoveryServices.Backup cmdlets. When passed, this will override the Set-AzureRmRecoveryServicesContext cmdlet.
 
 ## Version 4.1.3
