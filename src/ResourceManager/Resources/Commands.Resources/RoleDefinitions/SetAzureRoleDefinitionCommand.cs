﻿// ----------------------------------------------------------------------------------
//
// Copyright Microsoft Corporation
// Licensed under the Apache License, Version 2.0 (the "License");
// you may not use this file except in compliance with the License.
// You may obtain a copy of the License at
// http://www.apache.org/licenses/LICENSE-2.0
// Unless required by applicable law or agreed to in writing, software
// distributed under the License is distributed on an "AS IS" BASIS,
// WITHOUT WARRANTIES OR CONDITIONS OF ANY KIND, either express or implied.
// See the License for the specific language governing permissions and
// limitations under the License.
// ----------------------------------------------------------------------------------

using Microsoft.Azure.Commands.Resources.Models;
using Microsoft.Azure.Commands.Resources.Models.ActiveDirectory;
using Microsoft.Azure.Commands.Resources.Models.Authorization;
using Microsoft.WindowsAzure.Commands.Utilities.Common;
using Newtonsoft.Json;
using System.IO;
using System.Management.Automation;

namespace Microsoft.Azure.Commands.Resources
{
    /// <summary>
    /// Updates an existing role definition.
    /// </summary>
    [Cmdlet(VerbsCommon.Set, "AzureRmRoleDefinition"), OutputType(typeof(PSRoleDefinition))]
    public class SetAzureRoleDefinitionCommand : ResourcesBaseCmdlet
    {
        [ValidateNotNullOrEmpty]
        [Parameter(Mandatory = true, ParameterSetName = ParameterSet.InputFile, HelpMessage = "File name containing a single role definition.")]
        public string InputFile { get; set; }

        [ValidateNotNullOrEmpty]
        [Parameter(Mandatory = true, ValueFromPipeline = true, ParameterSetName = ParameterSet.RoleDefinition, HelpMessage = "Role definition.")]
        public PSRoleDefinition Role { get; set; }

        public override void ExecuteCmdlet()
        {
            PSRoleDefinition role = null;
            if (!string.IsNullOrEmpty(InputFile))
            {
                string fileName = this.TryResolvePath(InputFile);
                if (!(new FileInfo(fileName)).Exists)
                {
                    throw new PSArgumentException(string.Format("File {0} does not exist", fileName));
                }

                try
                {
                    role = JsonConvert.DeserializeObject<PSRoleDefinition>(File.ReadAllText(fileName));
                }
                catch (JsonException)
                {
                    WriteVerbose("Deserializing the input role definition failed.");
                    throw;
                }
            }

            role = role ?? Role;
<<<<<<< HEAD
			foreach(string scope in role.AssignableScopes)
			{
				AuthorizationClient.ValidateScope(scope);
			}
=======

            foreach (var scope in role.AssignableScopes) {
                AuthorizationClient.ValidateScope(scope, false);
            }

>>>>>>> ad54da7c
            WriteObject(PoliciesClient.UpdateRoleDefinition(role));
        }
    }
}<|MERGE_RESOLUTION|>--- conflicted
+++ resolved
@@ -59,18 +59,11 @@
             }
 
             role = role ?? Role;
-<<<<<<< HEAD
-			foreach(string scope in role.AssignableScopes)
-			{
-				AuthorizationClient.ValidateScope(scope);
-			}
-=======
 
             foreach (var scope in role.AssignableScopes) {
                 AuthorizationClient.ValidateScope(scope, false);
             }
 
->>>>>>> ad54da7c
             WriteObject(PoliciesClient.UpdateRoleDefinition(role));
         }
     }
