﻿// ----------------------------------------------------------------------------------
//
// Copyright Microsoft Corporation
// Licensed under the Apache License, Version 2.0 (the "License");
// you may not use this file except in compliance with the License.
// You may obtain a copy of the License at
// http://www.apache.org/licenses/LICENSE-2.0
// Unless required by applicable law or agreed to in writing, software
// distributed under the License is distributed on an "AS IS" BASIS,
// WITHOUT WARRANTIES OR CONDITIONS OF ANY KIND, either express or implied.
// See the License for the specific language governing permissions and
// limitations under the License.
// ----------------------------------------------------------------------------------

using Hyak.Common;
using System;
using System.Collections.Generic;
using System.Linq;
using System.Net;
using Microsoft.Azure.Commands.Resources.Models.ActiveDirectory;
using Microsoft.Azure.Common.Authentication;
using Microsoft.Azure.Common.Authentication.Models;
using Microsoft.Azure.Management.Authorization;
using Microsoft.Azure.Management.Authorization.Models;
using ProjectResources = Microsoft.Azure.Commands.Resources.Properties.Resources;

namespace Microsoft.Azure.Commands.Resources.Models.Authorization
{
    public class AuthorizationClient
    {
        /// <summary>
        /// This queue is used by the tests to assign fixed role assignment
        /// names every time the test runs.
        /// </summary>
        public static Queue<Guid> RoleAssignmentNames { get; set; }

        /// <summary>
        /// This queue is used by the tests to assign fixed role definition
        /// names every time the test runs.
        /// </summary>
        public static Queue<Guid> RoleDefinitionNames { get; set; }


        public IAuthorizationManagementClient AuthorizationManagementClient { get; set; }

        public ActiveDirectoryClient ActiveDirectoryClient { get; set; }

        static AuthorizationClient()
        {
            RoleAssignmentNames = new Queue<Guid>();
            RoleDefinitionNames = new Queue<Guid>();
        }

        /// <summary>
        /// Creates PoliciesClient using AzureContext instance.
        /// </summary>
        /// <param name="context">The AzureContext instance</param>
        public AuthorizationClient(AzureContext context)
        {
            ActiveDirectoryClient = new ActiveDirectoryClient(context);
            AuthorizationManagementClient = AzureSession.ClientFactory.CreateClient<AuthorizationManagementClient>(context, AzureEnvironment.Endpoint.ResourceManager);
        }

        /// <summary>
        /// Gets a single role definition by a fully qualified role Id
        /// </summary>
        /// <param name="roleId">Fully qualified roleId</param>
        public PSRoleDefinition GetRoleDefinition(string roleId)
        {
            return AuthorizationManagementClient.RoleDefinitions.GetById(roleId).RoleDefinition.ToPSRoleDefinition();
        }

        /// <summary>
        /// Gets a single role definition by the role Id guid.
        /// </summary>
        /// <param name="roleId">RoleId guid</param>
        public PSRoleDefinition GetRoleDefinition(Guid roleId)
        {
            return AuthorizationManagementClient.RoleDefinitions.Get(roleId).RoleDefinition.ToPSRoleDefinition();
        }

        /// <summary>
        /// Filters the existing role Definitions.
        /// If name is not provided, all role definitions are fetched.
        /// </summary>
        /// <param name="name">The role name</param>
        /// <returns>The matched role Definitions</returns>
        public List<PSRoleDefinition> FilterRoleDefinitions(string name)
        {
            List<PSRoleDefinition> result = new List<PSRoleDefinition>();
            ListDefinitionFilterParameters parameters = new ListDefinitionFilterParameters
            {
                RoleName = name
            };

            result.AddRange(AuthorizationManagementClient.RoleDefinitions.ListWithFilters(parameters).RoleDefinitions.Select(r => r.ToPSRoleDefinition()));

            return result;
        }

        /// <summary>
        /// Fetches all existing role Definitions.
        /// </summary>
        /// <returns>role Definitions</returns>
        public List<PSRoleDefinition> GetRoleDefinitions()
        {
            List<PSRoleDefinition> result = new List<PSRoleDefinition>();
            result.AddRange(AuthorizationManagementClient.RoleDefinitions.List().RoleDefinitions
                .Select(r => r.ToPSRoleDefinition()));
            return result;
        }

        /// <summary>
        /// Filters the existing role Definitions by CustomRole.
        /// </summary>
        /// <returns>The custom role Definitions</returns>
        public List<PSRoleDefinition> FilterRoleDefinitionsByCustom()
        {
            List<PSRoleDefinition> result = new List<PSRoleDefinition>();
            result.AddRange(AuthorizationManagementClient.RoleDefinitions.List().RoleDefinitions
                .Where(r => r.Properties.Type == AuthorizationClientExtensions.CustomRole)
                .Select(r => r.ToPSRoleDefinition()));
            return result;
        }

        /// <summary>
        /// Creates new role assignment.
        /// </summary>
        /// <param name="parameters">The create parameters</param>
        /// <returns>The created role assignment object</returns>
        public PSRoleAssignment CreateRoleAssignment(FilterRoleAssignmentsOptions parameters, string subscriptionId)
        {
            Guid principalId = ActiveDirectoryClient.GetObjectId(parameters.ADObjectFilter);
            Guid roleAssignmentId = RoleAssignmentNames.Count == 0 ? Guid.NewGuid() : RoleAssignmentNames.Dequeue();
            string roleDefinitionId = !string.IsNullOrEmpty(parameters.RoleDefinitionName)
                ? AuthorizationHelper.GetRoleDefinitionFullyQualifiedId(subscriptionId, GetRoleRoleDefinition(parameters.RoleDefinitionName).Id)
                : AuthorizationHelper.GetRoleDefinitionFullyQualifiedId(subscriptionId, parameters.RoleDefinitionId);

            RoleAssignmentCreateParameters createParameters = new RoleAssignmentCreateParameters
            {
                Properties = new RoleAssignmentProperties
                {
                    PrincipalId = principalId,
                    RoleDefinitionId = roleDefinitionId
                }
            };

            RoleAssignment assignment = AuthorizationManagementClient.RoleAssignments.Create(parameters.Scope, roleAssignmentId, createParameters).RoleAssignment;

            IEnumerable<RoleAssignment> assignments = new List<RoleAssignment>() { assignment };

            return assignments.ToPSRoleAssignments(this, ActiveDirectoryClient).FirstOrDefault();
        }

        /// <summary>
        /// Filters role assignments based on the passed options.
        /// </summary>
        /// <param name="options">The filtering options</param>
        /// <param name="currentSubscription">The current subscription</param>
        /// <returns>The filtered role assignments</returns>
        public List<PSRoleAssignment> FilterRoleAssignments(FilterRoleAssignmentsOptions options, string currentSubscription)
        {
            List<PSRoleAssignment> result = new List<PSRoleAssignment>();
            ListAssignmentsFilterParameters parameters = new ListAssignmentsFilterParameters();

            PSADObject adObject = null;
            if (options.ADObjectFilter.HasFilter)
            {
                adObject = ActiveDirectoryClient.GetADObject(options.ADObjectFilter);
                if (adObject == null)
                {
                    throw new KeyNotFoundException(ProjectResources.PrincipalNotFound);
                }

                // Filter first by principal
                if (options.ExpandPrincipalGroups)
                {
                    if (!(adObject is PSADUser))
                    {
                        throw new InvalidOperationException(ProjectResources.ExpandGroupsNotSupported);
                    }

                    parameters.AssignedToPrincipalId = adObject.Id;
                }
                else
                {
                    parameters.PrincipalId = string.IsNullOrEmpty(options.ADObjectFilter.Id) ? adObject.Id : Guid.Parse(options.ADObjectFilter.Id);
                }

<<<<<<< HEAD
                var tempResult = AuthorizationManagementClient.RoleAssignments.List(parameters);
                result.AddRange(tempResult.RoleAssignments.FilterRoleAssignmentsOnRoleId(options.RoleDefinitionId)
=======
                result.AddRange(AuthorizationManagementClient.RoleAssignments.List(parameters)
                    .RoleAssignments
                    .FilterRoleAssignmentsOnRoleId(AuthorizationHelper.GetRoleDefinitionFullyQualifiedId(currentSubscription, options.RoleDefinitionId))
>>>>>>> dd85df91
                    .ToPSRoleAssignments(this, ActiveDirectoryClient, options.ExcludeAssignmentsForDeletedPrincipals));

                while (!string.IsNullOrWhiteSpace(tempResult.NextLink))
                {
                    tempResult = AuthorizationManagementClient.RoleAssignments.ListNext(tempResult.NextLink);
                    result.AddRange(tempResult.RoleAssignments.FilterRoleAssignmentsOnRoleId(options.RoleDefinitionId).ToPSRoleAssignments(this, ActiveDirectoryClient, options.ExcludeAssignmentsForDeletedPrincipals));
                }

                // Filter out by scope
                if (!string.IsNullOrEmpty(options.Scope))
                {
                    result.RemoveAll(r => !options.Scope.StartsWith(r.Scope, StringComparison.InvariantCultureIgnoreCase));
                }
            }
            else if (!string.IsNullOrEmpty(options.Scope))
            {
                // Filter by scope and above directly
                parameters.AtScope = true;

<<<<<<< HEAD
                var tempResult = AuthorizationManagementClient.RoleAssignments.ListForScope(options.Scope, parameters);
                result.AddRange(tempResult.RoleAssignments.FilterRoleAssignmentsOnRoleId(options.RoleDefinitionId)
=======
                result.AddRange(AuthorizationManagementClient.RoleAssignments.ListForScope(options.Scope, parameters)
                    .RoleAssignments
                    .FilterRoleAssignmentsOnRoleId(AuthorizationHelper.GetRoleDefinitionFullyQualifiedId(currentSubscription, options.RoleDefinitionId))
>>>>>>> dd85df91
                    .ToPSRoleAssignments(this, ActiveDirectoryClient, options.ExcludeAssignmentsForDeletedPrincipals));

                while (!string.IsNullOrWhiteSpace(tempResult.NextLink))
                {
                    tempResult = AuthorizationManagementClient.RoleAssignments.ListForScopeNext(tempResult.NextLink);
                    result.AddRange(tempResult.RoleAssignments.FilterRoleAssignmentsOnRoleId(options.RoleDefinitionId)
                        .ToPSRoleAssignments(this, ActiveDirectoryClient, options.ExcludeAssignmentsForDeletedPrincipals));
                }
            }
            else
            {
<<<<<<< HEAD
                var tempResult = AuthorizationManagementClient.RoleAssignments.List(parameters);
                result.AddRange(tempResult.RoleAssignments.ToPSRoleAssignments(this, ActiveDirectoryClient, options.ExcludeAssignmentsForDeletedPrincipals));

                while (!string.IsNullOrWhiteSpace(tempResult.NextLink))
                {
                    tempResult = AuthorizationManagementClient.RoleAssignments.ListNext(tempResult.NextLink);
                    result.AddRange(tempResult.RoleAssignments.ToPSRoleAssignments(this, ActiveDirectoryClient, options.ExcludeAssignmentsForDeletedPrincipals));
                }
=======
                result.AddRange(AuthorizationManagementClient.RoleAssignments.List(parameters)
                    .RoleAssignments
                    .FilterRoleAssignmentsOnRoleId(AuthorizationHelper.GetRoleDefinitionFullyQualifiedId(currentSubscription, options.RoleDefinitionId))
                    .ToPSRoleAssignments(this, ActiveDirectoryClient, options.ExcludeAssignmentsForDeletedPrincipals));
>>>>>>> dd85df91
            }

            if (!string.IsNullOrEmpty(options.RoleDefinitionName))
            {
                result = result.Where(r => r.RoleDefinitionName.Equals(options.RoleDefinitionName, StringComparison.OrdinalIgnoreCase)).ToList();
            }

            if (options.IncludeClassicAdministrators)
            {
                // Get classic administrator access assignments 
                List<ClassicAdministrator> classicAdministrators = AuthorizationManagementClient.ClassicAdministrators.List().ClassicAdministrators.ToList();
                List<PSRoleAssignment> classicAdministratorsAssignments = classicAdministrators.Select(a => a.ToPSRoleAssignment(currentSubscription)).ToList();

                // Filter by principal if provided
                if (options.ADObjectFilter.HasFilter)
                {
                    if (!(adObject is PSADUser))
                    {
                        throw new InvalidOperationException(ProjectResources.IncludeClassicAdminsNotSupported);
                    }

                    var userObject = adObject as PSADUser;
                    classicAdministratorsAssignments = classicAdministratorsAssignments.Where(c =>
                           c.DisplayName.Equals(userObject.UserPrincipalName, StringComparison.OrdinalIgnoreCase) ||
                           c.DisplayName.Equals(userObject.Mail, StringComparison.OrdinalIgnoreCase) ||
                           c.DisplayName.Equals(userObject.SignInName, StringComparison.OrdinalIgnoreCase)).ToList();
                }

                result.AddRange(classicAdministratorsAssignments);
            }

            return result;
        }

        /// <summary>
        /// Deletes a role assignments based on the used options.
        /// </summary>
        /// <param name="options">The role assignment filtering options</param>
        /// <returns>The deleted role assignments</returns>
        public IEnumerable<PSRoleAssignment> RemoveRoleAssignment(FilterRoleAssignmentsOptions options, string subscriptionId)
        {
            // Match role assignments at exact scope. Ideally, atmost 1 roleAssignment should match the criteria 
            // but an edge case can have multiple role assignments to the same role or multiple role assignments to different roles, with same name.
<<<<<<< HEAD
            // The FilterRoleAssignments takes care of paging internally
            IEnumerable<PSRoleAssignment> roleAssignments = FilterRoleAssignments(options, currentSubscription: string.Empty)
=======
            IEnumerable<PSRoleAssignment> roleAssignments = FilterRoleAssignments(options, subscriptionId)
>>>>>>> dd85df91
                                                .Where(ra => ra.Scope == options.Scope.TrimEnd('/'));

            if (roleAssignments == null || !roleAssignments.Any())
            {
                throw new KeyNotFoundException("The provided information does not map to a role assignment.");
            }
            else if (roleAssignments.Count() == 1)
            {
                AuthorizationManagementClient.RoleAssignments.DeleteById(roleAssignments.Single().RoleAssignmentId);
            }
            else
            {
                // All assignments are to the same roleDefinition Id.
                if (roleAssignments.All(a => a.RoleDefinitionId == roleAssignments.First().RoleDefinitionId))
                {
                    foreach (var assignment in roleAssignments)
                    {
                        AuthorizationManagementClient.RoleAssignments.DeleteById(assignment.RoleAssignmentId);
                    }
                }
                else
                {
                    // Assignments to different roleDefintion Ids. This can happen only if roleDefinition name was provided and multiple roles exists with same name.
                    throw new InvalidOperationException(string.Format(ProjectResources.MultipleRoleDefinitionsFoundWithSameName, options.RoleDefinitionName));
                }
            }

            return roleAssignments;
        }

        public PSRoleDefinition GetRoleRoleDefinition(string name)
        {
            List<PSRoleDefinition> roles = FilterRoleDefinitions(name);

            if (roles == null || !roles.Any())
            {
                throw new KeyNotFoundException(string.Format(ProjectResources.RoleDefinitionNotFound, name));
            }
            else if (roles.Count > 1)
            {
                throw new InvalidOperationException(string.Format(ProjectResources.MultipleRoleDefinitionsFoundWithSameName, name));
            }

            return roles.First();
        }

        /// <summary>
        /// Deletes a role definition based on the id.
        /// </summary>
        /// <param name="id">The role definition id.</param>
        /// <returns>The deleted role definition.</returns>
        public PSRoleDefinition RemoveRoleDefinition(Guid roleDefinitionId, string subscriptionId)
        {
            string id = roleDefinitionId.ToString();
            string roleDefinitionFullyQualifiedId = AuthorizationHelper.GetRoleDefinitionFullyQualifiedId(subscriptionId, id);

            PSRoleDefinition roleDefinition = this.GetRoleDefinition(roleDefinitionId);
            if (roleDefinition != null)
            {
                return AuthorizationManagementClient.RoleDefinitions.Delete(roleDefinitionFullyQualifiedId).RoleDefinition.ToPSRoleDefinition();
            }
            else
            {
                throw new KeyNotFoundException(string.Format(ProjectResources.RoleDefinitionWithIdNotFound, id));
            }
        }

        /// <summary>
        /// Deletes a role definition based on the name.
        /// </summary>
        /// <param name="roleDefinitionName">The role definition name.</param>
        /// <returns>The deleted role definition.</returns>
        public PSRoleDefinition RemoveRoleDefinition(string roleDefinitionName, string subscriptionId)
        {
            PSRoleDefinition roleDefinition = this.GetRoleRoleDefinition(roleDefinitionName);
            string roleDefinitionFullyQualifiedId = AuthorizationHelper.GetRoleDefinitionFullyQualifiedId(subscriptionId, roleDefinition.Id);
            return AuthorizationManagementClient.RoleDefinitions.Delete(roleDefinitionFullyQualifiedId).RoleDefinition.ToPSRoleDefinition();
        }

        /// <summary>
        /// Updates a role definiton.
        /// </summary>
        /// <param name="role">The role definition to update.</param>
        /// <returns>The updated role definition.</returns>
        public PSRoleDefinition UpdateRoleDefinition(PSRoleDefinition role, string subscriptionId)
        {
            Guid roleDefinitionId;
            if (!Guid.TryParse(role.Id, out roleDefinitionId))
            {
                throw new InvalidOperationException(ProjectResources.RoleDefinitionIdShouldBeAGuid);
            }

            PSRoleDefinition roleDefinition = this.GetRoleDefinition(roleDefinitionId);
            if (roleDefinition == null)
            {
                throw new KeyNotFoundException(string.Format(ProjectResources.RoleDefinitionWithIdNotFound, role.Id));
            }

            string roleDefinitionFullyQualifiedId = AuthorizationHelper.GetRoleDefinitionFullyQualifiedId(subscriptionId, role.Id);

            roleDefinition.Name = role.Name ?? roleDefinition.Name;
            roleDefinition.Actions = role.Actions ?? roleDefinition.Actions;
            roleDefinition.NotActions = role.NotActions ?? roleDefinition.NotActions;
            roleDefinition.AssignableScopes = role.AssignableScopes ?? roleDefinition.AssignableScopes;
            roleDefinition.Description = role.Description ?? roleDefinition.Description;

            ValidateRoleDefinition(roleDefinition);

            return
                AuthorizationManagementClient.RoleDefinitions.CreateOrUpdate(
                    roleDefinitionId,
                    new RoleDefinitionCreateOrUpdateParameters()
                    {
                        RoleDefinition = new RoleDefinition()
                        {
                            Id = roleDefinitionFullyQualifiedId,
                            Name = roleDefinitionId,
                            Properties =
                                new RoleDefinitionProperties()
                                {
                                    RoleName = roleDefinition.Name,
                                    Permissions =
                                        new List<Permission>()
                                        {
                                            new Permission()
                                            {
                                                Actions = roleDefinition.Actions,
                                                NotActions = roleDefinition.NotActions
                                            }
                                        },
                                    AssignableScopes = roleDefinition.AssignableScopes,
                                    Description = roleDefinition.Description
                                }
                        }
                    }).RoleDefinition.ToPSRoleDefinition();
        }

        public PSRoleDefinition CreateRoleDefinition(PSRoleDefinition roleDefinition)
        {
            AuthorizationClient.ValidateRoleDefinition(roleDefinition);

            Guid newRoleDefinitionId = RoleDefinitionNames.Count == 0 ? Guid.NewGuid() : RoleDefinitionNames.Dequeue();
            RoleDefinitionCreateOrUpdateParameters parameters = new RoleDefinitionCreateOrUpdateParameters()
            {
                RoleDefinition = new RoleDefinition()
                {
                    Name = newRoleDefinitionId,
                    Properties = new RoleDefinitionProperties()
                    {
                        AssignableScopes = roleDefinition.AssignableScopes,
                        Description = roleDefinition.Description,
                        Permissions = new List<Permission>()
                        {
                            new Permission()
                            {
                                Actions = roleDefinition.Actions,
                                NotActions = roleDefinition.NotActions
                            }
                        },
                        RoleName = roleDefinition.Name,
                        Type = "CustomRole"
                    }
                }
            };

            PSRoleDefinition roleDef = null;
            try
            {
                roleDef = AuthorizationManagementClient.RoleDefinitions.CreateOrUpdate(newRoleDefinitionId, parameters).RoleDefinition.ToPSRoleDefinition();
            }
            catch (CloudException ce)
            {
                if (ce.Response.StatusCode == HttpStatusCode.Unauthorized && ce.Error.Code.Equals("TenantNotAllowed", StringComparison.InvariantCultureIgnoreCase))
                {
                    throw new InvalidOperationException("The tenant is not currently authorized to create Custom role definition. Please refer to http://aka.ms/customrolespreview for more details");
                }

                throw;
            }

            return roleDef;
        }

        private static void ValidateRoleDefinition(PSRoleDefinition roleDefinition)
        {
            if (string.IsNullOrWhiteSpace(roleDefinition.Name))
            {
                throw new ArgumentException(ProjectResources.InvalidRoleDefinitionName);
            }

            if (string.IsNullOrWhiteSpace(roleDefinition.Description))
            {
                throw new ArgumentException(ProjectResources.InvalidRoleDefinitionDescription);
            }

            if (roleDefinition.AssignableScopes == null || !roleDefinition.AssignableScopes.Any())
            {
                throw new ArgumentException(ProjectResources.InvalidAssignableScopes);
            }

            if (roleDefinition.Actions == null || !roleDefinition.Actions.Any())
            {
                throw new ArgumentException(ProjectResources.InvalidActions);
            }
        }
    }
}<|MERGE_RESOLUTION|>--- conflicted
+++ resolved
@@ -187,20 +187,15 @@
                     parameters.PrincipalId = string.IsNullOrEmpty(options.ADObjectFilter.Id) ? adObject.Id : Guid.Parse(options.ADObjectFilter.Id);
                 }
 
-<<<<<<< HEAD
                 var tempResult = AuthorizationManagementClient.RoleAssignments.List(parameters);
-                result.AddRange(tempResult.RoleAssignments.FilterRoleAssignmentsOnRoleId(options.RoleDefinitionId)
-=======
-                result.AddRange(AuthorizationManagementClient.RoleAssignments.List(parameters)
-                    .RoleAssignments
-                    .FilterRoleAssignmentsOnRoleId(AuthorizationHelper.GetRoleDefinitionFullyQualifiedId(currentSubscription, options.RoleDefinitionId))
->>>>>>> dd85df91
+                result.AddRange(tempResult.RoleAssignments.FilterRoleAssignmentsOnRoleId(AuthorizationHelper.GetRoleDefinitionFullyQualifiedId(currentSubscription, options.RoleDefinitionId))
                     .ToPSRoleAssignments(this, ActiveDirectoryClient, options.ExcludeAssignmentsForDeletedPrincipals));
 
                 while (!string.IsNullOrWhiteSpace(tempResult.NextLink))
                 {
                     tempResult = AuthorizationManagementClient.RoleAssignments.ListNext(tempResult.NextLink);
-                    result.AddRange(tempResult.RoleAssignments.FilterRoleAssignmentsOnRoleId(options.RoleDefinitionId).ToPSRoleAssignments(this, ActiveDirectoryClient, options.ExcludeAssignmentsForDeletedPrincipals));
+                    result.AddRange(tempResult.RoleAssignments.FilterRoleAssignmentsOnRoleId(AuthorizationHelper.GetRoleDefinitionFullyQualifiedId(currentSubscription, options.RoleDefinitionId))
+                        .ToPSRoleAssignments(this, ActiveDirectoryClient, options.ExcludeAssignmentsForDeletedPrincipals));
                 }
 
                 // Filter out by scope
@@ -214,40 +209,31 @@
                 // Filter by scope and above directly
                 parameters.AtScope = true;
 
-<<<<<<< HEAD
                 var tempResult = AuthorizationManagementClient.RoleAssignments.ListForScope(options.Scope, parameters);
-                result.AddRange(tempResult.RoleAssignments.FilterRoleAssignmentsOnRoleId(options.RoleDefinitionId)
-=======
-                result.AddRange(AuthorizationManagementClient.RoleAssignments.ListForScope(options.Scope, parameters)
-                    .RoleAssignments
-                    .FilterRoleAssignmentsOnRoleId(AuthorizationHelper.GetRoleDefinitionFullyQualifiedId(currentSubscription, options.RoleDefinitionId))
->>>>>>> dd85df91
+                result.AddRange(tempResult.RoleAssignments.FilterRoleAssignmentsOnRoleId(AuthorizationHelper.GetRoleDefinitionFullyQualifiedId(currentSubscription, options.RoleDefinitionId))
                     .ToPSRoleAssignments(this, ActiveDirectoryClient, options.ExcludeAssignmentsForDeletedPrincipals));
 
                 while (!string.IsNullOrWhiteSpace(tempResult.NextLink))
                 {
                     tempResult = AuthorizationManagementClient.RoleAssignments.ListForScopeNext(tempResult.NextLink);
-                    result.AddRange(tempResult.RoleAssignments.FilterRoleAssignmentsOnRoleId(options.RoleDefinitionId)
+                    result.AddRange(tempResult.RoleAssignments.FilterRoleAssignmentsOnRoleId(AuthorizationHelper.GetRoleDefinitionFullyQualifiedId(currentSubscription, options.RoleDefinitionId))
                         .ToPSRoleAssignments(this, ActiveDirectoryClient, options.ExcludeAssignmentsForDeletedPrincipals));
                 }
             }
             else
             {
-<<<<<<< HEAD
                 var tempResult = AuthorizationManagementClient.RoleAssignments.List(parameters);
-                result.AddRange(tempResult.RoleAssignments.ToPSRoleAssignments(this, ActiveDirectoryClient, options.ExcludeAssignmentsForDeletedPrincipals));
+                result.AddRange(tempResult.RoleAssignments
+                     .FilterRoleAssignmentsOnRoleId(AuthorizationHelper.GetRoleDefinitionFullyQualifiedId(currentSubscription, options.RoleDefinitionId))
+                     .ToPSRoleAssignments(this, ActiveDirectoryClient, options.ExcludeAssignmentsForDeletedPrincipals));
 
                 while (!string.IsNullOrWhiteSpace(tempResult.NextLink))
                 {
                     tempResult = AuthorizationManagementClient.RoleAssignments.ListNext(tempResult.NextLink);
-                    result.AddRange(tempResult.RoleAssignments.ToPSRoleAssignments(this, ActiveDirectoryClient, options.ExcludeAssignmentsForDeletedPrincipals));
-                }
-=======
-                result.AddRange(AuthorizationManagementClient.RoleAssignments.List(parameters)
-                    .RoleAssignments
-                    .FilterRoleAssignmentsOnRoleId(AuthorizationHelper.GetRoleDefinitionFullyQualifiedId(currentSubscription, options.RoleDefinitionId))
-                    .ToPSRoleAssignments(this, ActiveDirectoryClient, options.ExcludeAssignmentsForDeletedPrincipals));
->>>>>>> dd85df91
+                      result.AddRange(tempResult.RoleAssignments
+                     .FilterRoleAssignmentsOnRoleId(AuthorizationHelper.GetRoleDefinitionFullyQualifiedId(currentSubscription, options.RoleDefinitionId))
+                     .ToPSRoleAssignments(this, ActiveDirectoryClient, options.ExcludeAssignmentsForDeletedPrincipals));
+                }
             }
 
             if (!string.IsNullOrEmpty(options.RoleDefinitionName))
@@ -286,17 +272,14 @@
         /// Deletes a role assignments based on the used options.
         /// </summary>
         /// <param name="options">The role assignment filtering options</param>
+        /// <param name="subscriptionId">Current subscription id</param>
         /// <returns>The deleted role assignments</returns>
         public IEnumerable<PSRoleAssignment> RemoveRoleAssignment(FilterRoleAssignmentsOptions options, string subscriptionId)
         {
             // Match role assignments at exact scope. Ideally, atmost 1 roleAssignment should match the criteria 
             // but an edge case can have multiple role assignments to the same role or multiple role assignments to different roles, with same name.
-<<<<<<< HEAD
             // The FilterRoleAssignments takes care of paging internally
             IEnumerable<PSRoleAssignment> roleAssignments = FilterRoleAssignments(options, currentSubscription: string.Empty)
-=======
-            IEnumerable<PSRoleAssignment> roleAssignments = FilterRoleAssignments(options, subscriptionId)
->>>>>>> dd85df91
                                                 .Where(ra => ra.Scope == options.Scope.TrimEnd('/'));
 
             if (roleAssignments == null || !roleAssignments.Any())
@@ -346,7 +329,8 @@
         /// <summary>
         /// Deletes a role definition based on the id.
         /// </summary>
-        /// <param name="id">The role definition id.</param>
+        /// <param name="roleDefinitionId">The role definition id to delete</param>
+        /// <param name="subscriptionId">Current subscription id</param>
         /// <returns>The deleted role definition.</returns>
         public PSRoleDefinition RemoveRoleDefinition(Guid roleDefinitionId, string subscriptionId)
         {
