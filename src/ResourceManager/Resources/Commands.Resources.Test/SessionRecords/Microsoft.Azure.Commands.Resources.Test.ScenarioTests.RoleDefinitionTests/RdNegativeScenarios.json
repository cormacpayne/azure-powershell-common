--- conflicted
+++ resolved
@@ -7,11 +7,7 @@
       "RequestBody": "",
       "RequestHeaders": {
         "x-ms-client-request-id": [
-<<<<<<< HEAD
-          "903c1349-4ce9-4519-b215-71ab964bb6a8"
-=======
           "44e73685-93ed-47e0-82af-f24ef81e7e09"
->>>>>>> 3ea604f9
         ],
         "accept-language": [
           "en-US"
@@ -38,11 +34,7 @@
           "no-cache"
         ],
         "x-ms-request-id": [
-<<<<<<< HEAD
-          "a1cbe921-9a60-40fe-9930-71a4a31632fa"
-=======
           "be8cffbe-5a1f-4097-9d4f-e2feea43790e"
->>>>>>> 3ea604f9
         ],
         "X-Content-Type-Options": [
           "nosniff"
@@ -51,15 +43,6 @@
           "max-age=31536000; includeSubDomains"
         ],
         "x-ms-ratelimit-remaining-subscription-reads": [
-<<<<<<< HEAD
-          "14996"
-        ],
-        "x-ms-correlation-request-id": [
-          "27938b8c-3e35-4f8e-97c0-709f54b0cf0a"
-        ],
-        "x-ms-routing-request-id": [
-          "WESTUS2:20171127T202542Z:27938b8c-3e35-4f8e-97c0-709f54b0cf0a"
-=======
           "14968"
         ],
         "x-ms-correlation-request-id": [
@@ -67,17 +50,12 @@
         ],
         "x-ms-routing-request-id": [
           "WESTUS2:20171128T010302Z:e6295aee-cd8e-41ac-959a-01e57d189d26"
->>>>>>> 3ea604f9
         ],
         "Cache-Control": [
           "no-cache"
         ],
         "Date": [
-<<<<<<< HEAD
-          "Mon, 27 Nov 2017 20:25:41 GMT"
-=======
           "Tue, 28 Nov 2017 01:03:01 GMT"
->>>>>>> 3ea604f9
         ],
         "Set-Cookie": [
           "x-ms-gateway-slice=productionb; path=/; secure; HttpOnly"
@@ -98,11 +76,7 @@
       "RequestBody": "",
       "RequestHeaders": {
         "x-ms-client-request-id": [
-<<<<<<< HEAD
-          "6d489536-d6c4-4a07-aa3c-58fa194379ab"
-=======
           "0bc2ba9e-5484-4601-aed4-5fae2573e870"
->>>>>>> 3ea604f9
         ],
         "accept-language": [
           "en-US"
@@ -129,11 +103,7 @@
           "no-cache"
         ],
         "x-ms-request-id": [
-<<<<<<< HEAD
-          "e832d939-6acc-4326-b289-0c6b17de6753"
-=======
           "0d8d2c69-ed2a-4209-a4b9-93364c9799ff"
->>>>>>> 3ea604f9
         ],
         "X-Content-Type-Options": [
           "nosniff"
@@ -142,15 +112,6 @@
           "max-age=31536000; includeSubDomains"
         ],
         "x-ms-ratelimit-remaining-subscription-reads": [
-<<<<<<< HEAD
-          "14995"
-        ],
-        "x-ms-correlation-request-id": [
-          "31574384-18f2-43cf-97fd-8e287c930d21"
-        ],
-        "x-ms-routing-request-id": [
-          "WESTUS2:20171127T202542Z:31574384-18f2-43cf-97fd-8e287c930d21"
-=======
           "14967"
         ],
         "x-ms-correlation-request-id": [
@@ -158,17 +119,12 @@
         ],
         "x-ms-routing-request-id": [
           "WESTUS2:20171128T010302Z:620071b3-468f-44e8-b6de-f2a6be42ad10"
->>>>>>> 3ea604f9
         ],
         "Cache-Control": [
           "no-cache"
         ],
         "Date": [
-<<<<<<< HEAD
-          "Mon, 27 Nov 2017 20:25:41 GMT"
-=======
           "Tue, 28 Nov 2017 01:03:01 GMT"
->>>>>>> 3ea604f9
         ],
         "Set-Cookie": [
           "x-ms-gateway-slice=productionb; path=/; secure; HttpOnly"
@@ -189,11 +145,7 @@
       "RequestBody": "",
       "RequestHeaders": {
         "x-ms-client-request-id": [
-<<<<<<< HEAD
-          "ee8b1157-1452-4723-a74a-a6fb2c7760bd"
-=======
           "349c3770-1781-4dbf-9e21-9bfd472e0e15"
->>>>>>> 3ea604f9
         ],
         "accept-language": [
           "en-US"
@@ -220,11 +172,7 @@
           "no-cache"
         ],
         "x-ms-request-id": [
-<<<<<<< HEAD
-          "ff3c3e6c-0ca3-4f82-89ea-5e3ef436e655"
-=======
           "780f63e6-ce85-412d-aace-3251955ef890"
->>>>>>> 3ea604f9
         ],
         "X-Content-Type-Options": [
           "nosniff"
@@ -236,96 +184,16 @@
           "14966"
         ],
         "x-ms-correlation-request-id": [
-<<<<<<< HEAD
-          "3341f684-6bca-4d61-878a-c235f8a87606"
-        ],
-        "x-ms-routing-request-id": [
-          "WESTUS2:20171127T202543Z:3341f684-6bca-4d61-878a-c235f8a87606"
-        ],
-        "Cache-Control": [
-          "no-cache"
-        ],
-        "Date": [
-          "Mon, 27 Nov 2017 20:25:42 GMT"
-        ],
-        "Set-Cookie": [
-          "x-ms-gateway-slice=productionb; path=/; secure; HttpOnly"
-        ],
-        "Server": [
-          "Microsoft-IIS/8.5"
-        ],
-        "X-Powered-By": [
-          "ASP.NET"
-        ]
-      },
-      "StatusCode": 404
-    },
-    {
-      "RequestUri": "//subscriptions/4004a9fd-d58e-48dc-aeb2-4a4aec58606f/ResourceGroups/rbactest/providers/Microsoft.Authorization/roleDefinitions/85e460b3-89e9-48ba-9dcd-a8a99d64a674?api-version=2015-07-01",
-      "EncodedRequestUri": "Ly9zdWJzY3JpcHRpb25zLzQwMDRhOWZkLWQ1OGUtNDhkYy1hZWIyLTRhNGFlYzU4NjA2Zi9SZXNvdXJjZUdyb3Vwcy9yYmFjdGVzdC9wcm92aWRlcnMvTWljcm9zb2Z0LkF1dGhvcml6YXRpb24vcm9sZURlZmluaXRpb25zLzg1ZTQ2MGIzLTg5ZTktNDhiYS05ZGNkLWE4YTk5ZDY0YTY3ND9hcGktdmVyc2lvbj0yMDE1LTA3LTAx",
-      "RequestMethod": "GET",
-      "RequestBody": "",
-      "RequestHeaders": {
-        "x-ms-client-request-id": [
-          "809e24a3-bfd6-41f5-a832-414ababade51"
-        ],
-        "accept-language": [
-          "en-US"
-        ],
-        "User-Agent": [
-          "FxVersion/4.7.2556.0",
-          "OSName/Windows10Enterprise",
-          "OSVersion/6.3.16299",
-          "Microsoft.Azure.Management.Authorization.Version2015_07_01.AuthorizationManagementClient/1.0.0.0"
-        ]
-      },
-      "ResponseBody": "{\r\n  \"error\": {\r\n    \"code\": \"RoleDefinitionDoesNotExist\",\r\n    \"message\": \"The specified role definition with ID '85e460b3-89e9-48ba-9dcd-a8a99d64a674' does not exist.\"\r\n  }\r\n}",
-      "ResponseHeaders": {
-        "Content-Length": [
-          "152"
-        ],
-        "Content-Type": [
-          "application/json; charset=utf-8"
-        ],
-        "Expires": [
-          "-1"
-        ],
-        "Pragma": [
-          "no-cache"
-        ],
-        "x-ms-request-id": [
-          "8c136b12-cd50-482a-ad30-1f82d09c561b"
-        ],
-        "X-Content-Type-Options": [
-          "nosniff"
-        ],
-        "Strict-Transport-Security": [
-          "max-age=31536000; includeSubDomains"
-        ],
-        "x-ms-ratelimit-remaining-subscription-reads": [
-          "14994"
-        ],
-        "x-ms-correlation-request-id": [
-          "b4a23407-9dd5-4d37-af5e-2575263c94f5"
-        ],
-        "x-ms-routing-request-id": [
-          "WESTUS2:20171127T202543Z:b4a23407-9dd5-4d37-af5e-2575263c94f5"
-=======
           "6a288827-9fa6-4514-a149-7e8c12794dc5"
         ],
         "x-ms-routing-request-id": [
           "WESTUS2:20171128T010302Z:6a288827-9fa6-4514-a149-7e8c12794dc5"
->>>>>>> 3ea604f9
         ],
         "Cache-Control": [
           "no-cache"
         ],
         "Date": [
-<<<<<<< HEAD
-          "Mon, 27 Nov 2017 20:25:42 GMT"
-=======
           "Tue, 28 Nov 2017 01:03:02 GMT"
->>>>>>> 3ea604f9
         ],
         "Set-Cookie": [
           "x-ms-gateway-slice=productionb; path=/; secure; HttpOnly"
