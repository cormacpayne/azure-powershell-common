﻿// ----------------------------------------------------------------------------------
//
// Copyright Microsoft Corporation
// Licensed under the Apache License, Version 2.0 (the "License");
// you may not use this file except in compliance with the License.
// You may obtain a copy of the License at
// http://www.apache.org/licenses/LICENSE-2.0
// Unless required by applicable law or agreed to in writing, software
// distributed under the License is distributed on an "AS IS" BASIS,
// WITHOUT WARRANTIES OR CONDITIONS OF ANY KIND, either express or implied.
// See the License for the specific language governing permissions and
// limitations under the License.
// ----------------------------------------------------------------------------------

using System.Management.Automation;
using Microsoft.Azure.Commands.ResourceManager.Cmdlets.Implementation;
using Microsoft.Azure.Commands.ResourceManager.Cmdlets.SdkClient;
<<<<<<< HEAD
using Moq;
=======
using Microsoft.Azure.Commands.ScenarioTest;
using Microsoft.Azure.ServiceManagemenet.Common.Models;
using Microsoft.WindowsAzure.Commands.Common.Test.Mocks;
using Microsoft.WindowsAzure.Commands.ScenarioTest;
using Moq;
using System.Management.Automation;
using System.Management.Automation;
>>>>>>> 75950816
using Xunit;
using Xunit.Abstractions;

namespace Microsoft.Azure.Commands.Resources.Test.Resources
{
    public class StopAzureResourceGroupDeploymentCommandTests
    {
        private StopAzureResourceGroupDeploymentCmdlet cmdlet;

        private Mock<ResourceManagerSdkClient> resourcesClientMock;

        private Mock<ICommandRuntime> commandRuntimeMock;

        private string resourceGroupName = "myResourceGroup";

<<<<<<< HEAD
        private string deploymentName = "myDeployment";

        public StopAzureResourceGroupDeploymentCommandTests()
=======
        public StopAzureResourceGroupDeploymentCommandTests(ITestOutputHelper output)
>>>>>>> 75950816
        {
            resourcesClientMock = new Mock<ResourceManagerSdkClient>();
            XunitTracingInterceptor.AddToContext(new XunitTracingInterceptor(output));
            commandRuntimeMock = new Mock<ICommandRuntime>();
            cmdlet = new StopAzureResourceGroupDeploymentCmdlet()
            {
                CommandRuntime = commandRuntimeMock.Object,
                ResourceManagerSdkClient = resourcesClientMock.Object
            };
        }

        [Fact]
        public void StopsActiveDeployment()
        {
            commandRuntimeMock.Setup(f => f.ShouldProcess(It.IsAny<string>(), It.IsAny<string>())).Returns(true);
<<<<<<< HEAD
            resourcesClientMock.Setup(f => f.CancelDeployment(resourceGroupName, deploymentName));
=======
>>>>>>> 75950816

            cmdlet.ResourceGroupName = resourceGroupName;
            cmdlet.Name = deploymentName;
            cmdlet.Force = true;

            cmdlet.ExecuteCmdlet();

            resourcesClientMock.Verify(f => f.CancelDeployment(resourceGroupName, deploymentName), Times.Once());
        }
    }
}<|MERGE_RESOLUTION|>--- conflicted
+++ resolved
@@ -15,19 +15,11 @@
 using System.Management.Automation;
 using Microsoft.Azure.Commands.ResourceManager.Cmdlets.Implementation;
 using Microsoft.Azure.Commands.ResourceManager.Cmdlets.SdkClient;
-<<<<<<< HEAD
+using Microsoft.Azure.ServiceManagemenet.Common.Models;
 using Moq;
-=======
-using Microsoft.Azure.Commands.ScenarioTest;
-using Microsoft.Azure.ServiceManagemenet.Common.Models;
-using Microsoft.WindowsAzure.Commands.Common.Test.Mocks;
-using Microsoft.WindowsAzure.Commands.ScenarioTest;
-using Moq;
-using System.Management.Automation;
-using System.Management.Automation;
->>>>>>> 75950816
 using Xunit;
 using Xunit.Abstractions;
+
 
 namespace Microsoft.Azure.Commands.Resources.Test.Resources
 {
@@ -41,13 +33,9 @@
 
         private string resourceGroupName = "myResourceGroup";
 
-<<<<<<< HEAD
         private string deploymentName = "myDeployment";
 
-        public StopAzureResourceGroupDeploymentCommandTests()
-=======
         public StopAzureResourceGroupDeploymentCommandTests(ITestOutputHelper output)
->>>>>>> 75950816
         {
             resourcesClientMock = new Mock<ResourceManagerSdkClient>();
             XunitTracingInterceptor.AddToContext(new XunitTracingInterceptor(output));
@@ -63,10 +51,7 @@
         public void StopsActiveDeployment()
         {
             commandRuntimeMock.Setup(f => f.ShouldProcess(It.IsAny<string>(), It.IsAny<string>())).Returns(true);
-<<<<<<< HEAD
             resourcesClientMock.Setup(f => f.CancelDeployment(resourceGroupName, deploymentName));
-=======
->>>>>>> 75950816
 
             cmdlet.ResourceGroupName = resourceGroupName;
             cmdlet.Name = deploymentName;
