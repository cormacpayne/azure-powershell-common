﻿# ----------------------------------------------------------------------------------
#
# Copyright Microsoft Corporation
# Licensed under the Apache License, Version 2.0 (the "License");
# you may not use this file except in compliance with the License.
# You may obtain a copy of the License at
# http://www.apache.org/licenses/LICENSE-2.0
# Unless required by applicable law or agreed to in writing, software
# distributed under the License is distributed on an "AS IS" BASIS,
# WITHOUT WARRANTIES OR CONDITIONS OF ANY KIND, either express or implied.
# See the License for the specific language governing permissions and
# limitations under the License.
# ----------------------------------------------------------------------------------

$ResourceGroupName = "scenariorg"
$ResourceName = "scenariorn"
$Location = "southeastasia"
$VirtualMachineName = "e2epowershell2"
$ProtectionPolicyName = "e2epolicy2"
$RestoreStorageAccount = "e2estore"
$ResultTxtFile = "EndToEndScenarioTest.txt"
$ResultCsvFile = "EndToEndScenarioTest.csv"


function Test-AzureBackupEndToEnd
{
<<<<<<< HEAD
	$FailFlag = 0;
	$FailedAt = "";

	Try
	{
	$startTime = Get-Date -format G;
	New-AzureResourceGroup -Name $ResourceGroupName -Location $Location -Force;	
	$endTime = Get-Date -format G;
	"New-AzureResourceGroup", "Pass", $startTime, $endTime -join "," >> $ResultTxtFile;
	}
	Catch
	{
		$endTime = Get-Date -format G;
		"New-AzureResourceGroup", "Fail", $startTime, $endTime -join "," >> $ResultTxtFile;
		$FailFlag = 1;
		$FailedAt = $FailedAt + ("New-AzureResourceGroup : " + $_);
	}
	
	Try
	{
	$startTime = Get-Date -format G;
	New-AzureRMBackupVault -ResourceGroupName $ResourceGroupName -Name $ResourceName -Region $Location;
	$endTime = Get-Date -format G;
	"New-AzureRMBackupVault", "Pass", $startTime, $endTime -join "," >> $ResultTxtFile;
	}
	Catch
	{
		$endTime = Get-Date -format G;
		"New-AzureRMBackupVault", "Fail", $startTime, $endTime -join "," >> $ResultTxtFile;
		$FailFlag = 1;
		$FailedAt = $FailedAt + ("New-AzureRMBackupVault : " + $_);
	}

	Try
	{
	$startTime = Get-Date -format G;
	$vault = Get-AzureRMBackupVault -Name $ResourceName;
	$endTime = Get-Date -format G;
	"Get-AzureRMBackupVault", "Pass", $startTime, $endTime -join "," >> $ResultTxtFile;
	}
	Catch
	{
		$endTime = Get-Date -format G;
		"Get-AzureRMBackupVault", "Fail", $startTime, $endTime -join "," >> $ResultTxtFile;
		$FailFlag = 1;
		$FailedAt = $FailedAt + ("Get-AzureRMBackupVault : " + $_);
	}

	Try
	{
	$startTime = Get-Date -format G;
	$Job = Register-AzureRMBackupContainer -Vault $vault -Name $VirtualMachineName -ServiceName $VirtualMachineName;
	Wait-AzureRMBackupJob -Job $Job;
	$JobDetails = Get-AzureRMBackupJobDetails -Vault $vault -JobId $Job.InstanceId;
=======
	New-AzureRmBackupVault -ResourceGroupName $ResourceGroupName -Name $ResourceName -Region $Location;
	$vault = Get-AzureRmBackupVault -Name $ResourceName;
	$Job = Register-AzureRmBackupContainer -Vault $vault -Name $VirtualMachineName -ServiceName $VirtualMachineName;
	Wait-AzureRmBackupJob -Job $Job;
	$JobDetails = Get-AzureRmBackupJobDetails -Vault $vault -JobId $Job.InstanceId;
>>>>>>> 2cc2e63e
	Assert-AreEqual $JobDetails.Status "Completed";
	$endTime = Get-Date -format G;
	"Register-AzureRMBackupContainer", "Pass", $startTime, $endTime -join "," >> $ResultTxtFile;
	}
	Catch
	{
		$endTime = Get-Date -format G;
		"Register-AzureRMBackupContainer", "Fail", $startTime, $endTime -join "," >> $ResultTxtFile;
		$FailFlag = 1;
		$FailedAt = $FailedAt + ("Register-AzureRMBackupContainer : " + $_);
	}
	
<<<<<<< HEAD
	Try
	{
	$startTime = Get-Date -format G;
	$r1 = New-AzureRMBackupRetentionPolicyObject -DailyRetention -Retention 20;
	$r2 = New-AzureRMBackupRetentionPolicyObject -WeeklyRetention -DaysOfWeek "Monday" -Retention 10;
	$r3 = New-AzureRMBackupRetentionPolicyObject -MonthlyRetentionInDailyFormat -DaysOfMonth "10" -Retention 10;
=======
	$r1 = New-AzureRmBackupRetentionPolicyObject -DailyRetention -Retention 20;
	$r2 = New-AzureRmBackupRetentionPolicyObject -WeeklyRetention -DaysOfWeek "Monday" -Retention 10;
	$r3 = New-AzureRmBackupRetentionPolicyObject -MonthlyRetentionInDailyFormat -DaysOfMonth "10" -Retention 10;
>>>>>>> 2cc2e63e
	$r = ($r1, $r2, $r3);
	$backupTime = (Get-Date("17 August 2015 15:30:00")).ToUniversalTime();
	$protectionpolicy = New-AzureRmBackupProtectionPolicy -Vault $vault -Name $ProtectionPolicyName -Type "AzureVM" -Daily -BackupTime $backupTime -RetentionPolicy $r; 

	Assert-AreEqual $protectionpolicy.Name $ProtectionPolicyName;
	Assert-AreEqual $protectionpolicy.Type "AzureVM";
	Assert-AreEqual $protectionpolicy.ScheduleType "Daily";
	Assert-AreEqual $protectionpolicy.RetentionPolicy.Count 3;
	Assert-AreEqual $protectionpolicy.ResourceGroupName $ResourceGroupName;
	Assert-AreEqual $protectionpolicy.ResourceName $ResourceName;
	Assert-AreEqual $protectionpolicy.Location $Location;
<<<<<<< HEAD
	$endTime = Get-Date -format G;
	"New-AzureRMBackupProtectionPolicy", "Pass", $startTime, $endTime -join "," >> $ResultTxtFile;
	}
	Catch
	{
		$endTime = Get-Date -format G;
		"New-AzureRMBackupProtectionPolicy", "Fail", $startTime, $endTime -join "," >> $ResultTxtFile;
		$FailFlag = 1;
		$FailedAt = $FailedAt + ("New-AzureRMBackupProtectionPolicy : " + $_);
	}		

	Try
	{
	$startTime = Get-Date -format G;
	$container = Get-AzureRMBackupContainer -Vault $vault -Name $VirtualMachineName -Type "AzureVM";
=======
	
	$container = Get-AzureRmBackupContainer -Vault $vault -Name $VirtualMachineName -Type "AzureVM";
>>>>>>> 2cc2e63e
	Assert-AreEqual $container.ContainerType "AzureVM";
	Assert-AreEqual $container.ContainerUniqueName.Contains("iaasvmcontainer") "True";
	Assert-AreEqual $container.ContainerUniqueName.Contains($VirtualMachineName) "True";
	Assert-AreEqual $container.Status "Registered";
	Assert-AreEqual $container.ResourceGroupName $ResourceGroupName;
	Assert-AreEqual $container.ResourceName $ResourceName;
	Assert-AreEqual $container.Location $Location;
	$endTime = Get-Date -format G;
	"Get-AzureRMBackupContainer", "Pass", $startTime, $endTime -join "," >> $ResultTxtFile;
	}
	Catch
	{
		$endTime = Get-Date -format G;
		"Get-AzureRMBackupContainer", "Fail", $startTime, $endTime -join "," >> $ResultTxtFile;
		$FailFlag = 1;
		$FailedAt = $FailedAt + ("Get-AzureRMBackupContainer : " + $_);
	}

<<<<<<< HEAD
	Try
	{
	$startTime = Get-Date -format G;
	$Job = Enable-AzureRMBackupProtection -Item $container[0] -Policy $protectionpolicy[0];
	Wait-AzureRMBackupJob -Job $Job;
	$JobDetails = Get-AzureRMBackupJobDetails -Vault $vault -JobID $Job.InstanceId;
=======
	$Job = Enable-AzureRmBackupProtection -Item $container[0] -Policy $protectionpolicy[0];
	Wait-AzureRmBackupJob -Job $Job;
	$JobDetails = Get-AzureRmBackupJobDetails -Vault $vault -JobID $Job.InstanceId;
>>>>>>> 2cc2e63e
	Assert-AreEqual $JobDetails.Operation "ConfigureBackup";
	Assert-AreEqual $JobDetails.Status "Completed";
	Assert-AreEqual $JobDetails.WorkloadName $VirtualMachineName;
	Assert-AreEqual $JobDetails.Properties.Values.Contains($VirtualMachineName) "True";
	Assert-AreEqual $JobDetails.Properties.Values.Contains($ProtectionPolicyName) "True";
	Assert-AreEqual $JobDetails.ResourceGroupName $ResourceGroupName;
	Assert-AreEqual $JobDetails.ResourceName $ResourceName;
	Assert-AreEqual $JobDetails.Location $Location;
	$endTime = Get-Date -format G;
	"Enable-AzureRMBackupProtection", "Pass", $startTime, $endTime -join "," >> $ResultTxtFile;
	}
	Catch
	{
		$endTime = Get-Date -format G;
		"Enable-AzureRMBackupProtection", "Fail", $startTime, $endTime -join "," >> $ResultTxtFile;
		$FailFlag = 1;
		$FailedAt = $FailedAt + ("Enable-AzureRMBackupProtection : " + $_);
	}

<<<<<<< HEAD
	Try
	{
	$startTime = Get-Date -format G;
	$item = Get-AzureRMBackupItem -Container $container[0];
=======
	$item = Get-AzureRmBackupItem -Container $container[0];
>>>>>>> 2cc2e63e
	Assert-AreEqual $item.ProtectionStatus "Protected";
	Assert-AreEqual $item.DataSourceStatus "IRPending";
	Assert-AreEqual $item.ProtectionPolicyName  $ProtectionPolicyName;
	Assert-AreEqual $item.ContainerType "AzureVM";
	Assert-NotNull $item.Type;
	Assert-AreEqual $item.ItemName.Contains("iaasvmcontainer") "True";
	Assert-AreEqual $item.ItemName.Contains($VirtualMachineName) "True";
	Assert-AreEqual $item.ResourceGroupName $ResourceGroupName;
	Assert-AreEqual $item.ResourceName $ResourceName;
	Assert-AreEqual $item.Location $Location;
	$endTime = Get-Date -format G;
	"Get-AzureRMBackupItem", "Pass", $startTime, $endTime -join "," >> $ResultTxtFile;
	}
	Catch
	{
		$endTime = Get-Date -format G;
		"Get-AzureRMBackupItem", "Fail", $startTime, $endTime -join "," >> $ResultTxtFile;
		$FailFlag = 1;
		$FailedAt = $FailedAt + ("Get-AzureRMBackupItem : " + $_);
	}

<<<<<<< HEAD
	Try
	{
	$startTime = Get-Date -format G;
	$Job = Backup-AzureRMBackupItem -Item $item[0];
	Wait-AzureRMBackupJob -Job $Job;
	$JobDetails = Get-AzureRMBackupJobDetails -Vault $vault -JobID $Job.InstanceId;
=======
	$Job = Backup-AzureRmBackupItem -Item $item[0];
	Wait-AzureRmBackupJob -Job $Job;
	$JobDetails = Get-AzureRmBackupJobDetails -Vault $vault -JobID $Job.InstanceId;
>>>>>>> 2cc2e63e
	Assert-AreEqual $JobDetails.Operation "Backup";
	Assert-AreEqual $JobDetails.Status "Completed";
	Assert-NotNull $JobDetails.WorkloadType;
	Assert-AreEqual $JobDetails.WorkloadName $VirtualMachineName;
	Assert-AreEqual $JobDetails.Properties.Values.Contains($VirtualMachineName) "True";
	Assert-AreEqual $JobDetails.ResourceGroupName $ResourceGroupName;
	Assert-AreEqual $JobDetails.ResourceName $ResourceName;
	Assert-AreEqual $JobDetails.Location $Location;
	$endTime = Get-Date -format G;
	"Backup-AzureRMBackupItem", "Pass", $startTime, $endTime -join "," >> $ResultTxtFile;
	}
	Catch
	{
		$endTime = Get-Date -format G;
		"Backup-AzureRMBackupItem", "Fail", $startTime, $endTime -join "," >> $ResultTxtFile;
		$FailFlag = 1;
		$FailedAt = $FailedAt + ("Backup-AzureRMBackupItem : " + $_);
	}	

<<<<<<< HEAD
	Try
	{
	$startTime = Get-Date -format G;
	$item = Get-AzureRMBackupItem -Container $container[0];
=======
	$item = Get-AzureRmBackupItem -Container $container[0];
>>>>>>> 2cc2e63e
	Assert-AreEqual $item.ProtectionStatus "Protected";
	Assert-AreEqual $item.DataSourceStatus "Protected";
	Assert-AreEqual $item.ProtectionPolicyName $ProtectionPolicyName;
	Assert-AreEqual $item.RecoveryPointsCount "1";
	Assert-AreEqual $item.ResourceGroupName $ResourceGroupName;
	Assert-AreEqual $item.ResourceName $ResourceName;
	Assert-AreEqual $item.Location $Location;
	$endTime = Get-Date -format G;
	"Get-AzureRMBackupItemPostBackup", "Pass", $startTime, $endTime -join "," >> $ResultTxtFile;
	}
	Catch
	{
		$endTime = Get-Date -format G;
		"Get-AzureRMBackupItemPostBackup", "Fail", $startTime, $endTime -join "," >> $ResultTxtFile;
		$FailFlag = 1;
		$FailedAt = $FailedAt + ("Get-AzureRMBackupItemPostBackup : " + $_);
	}

<<<<<<< HEAD
	Try
	{
	$startTime = Get-Date -format G;
	$recoveryPoints = Get-AzureRMBackupRecoveryPoint -Item $item[0];
=======
	$recoveryPoints = Get-AzureRmBackupRecoveryPoint -Item $item[0];
>>>>>>> 2cc2e63e
	Assert-NotNull $recoveryPoints.RecoveryPointTime;
	Assert-NotNull $recoveryPoints.RecoveryPointName;
	# Assert-AreEqual $recoveryPoints.RecoveryPointType "FileSystemConsistent";
	Assert-AreEqual $recoveryPoints.ContainerType "AzureVM";
	Assert-AreEqual $recoveryPoints.ItemName.Contains($VirtualMachineName) "True";
	Assert-AreEqual $recoveryPoints.ItemName.Contains("iaasvmcontainer") "True";
	$endTime = Get-Date -format G;
	"Get-AzureRMBackupRecoveryPoint", "Pass", $startTime, $endTime -join "," >> $ResultTxtFile;
	}
	Catch
	{
		$endTime = Get-Date -format G;
		"Get-AzureRMBackupRecoveryPoint", "Fail", $startTime, $endTime -join "," >> $ResultTxtFile;
		$FailFlag = 1;
		$FailedAt = $FailedAt + ("Get-AzureRMBackupRecoveryPoint : " + $_);
	}	

<<<<<<< HEAD
	Try
	{
	$startTime = Get-Date -format G;
	$Job = Restore-AzureRMBackupItem -RecoveryPoint $recoveryPoints -StorageAccountName $RestoreStorageAccount;
	Wait-AzureRMBackupJob -Job $Job;
	$JobDetails = Get-AzureRMBackupJobDetails -Vault $vault -JobID $Job.InstanceId;
=======
	$Job = Restore-AzureRmBackupItem -RecoveryPoint $recoveryPoints -StorageAccountName $RestoreStorageAccount;
	Wait-AzureRmBackupJob -Job $Job;
	$JobDetails = Get-AzureRmBackupJobDetails -Vault $vault -JobID $Job.InstanceId;
>>>>>>> 2cc2e63e
	Assert-AreEqual $JobDetails.Operation "Restore";
	Assert-AreEqual $JobDetails.Status "Completed";
	Assert-NotNull $JobDetails.WorkloadType;
	Assert-AreEqual $JobDetails.WorkloadName $VirtualMachineName;
	Assert-AreEqual $JobDetails.Properties.Values.Contains($RestoreStorageAccount) "True";
	Assert-AreEqual $JobDetails.Properties.Values.Contains("Recover disks") "True";
	Assert-AreEqual $JobDetails.ResourceGroupName $ResourceGroupName;
	Assert-AreEqual $JobDetails.ResourceName $ResourceName;
	Assert-AreEqual $JobDetails.Location $Location;
	$endTime = Get-Date -format G;
	"Restore-AzureRMBackupItem", "Pass", $startTime, $endTime -join "," >> $ResultTxtFile;
	}
	Catch
	{
		$endTime = Get-Date -format G;
		"Restore-AzureRMBackupItem", "Fail", $startTime, $endTime -join "," >> $ResultTxtFile;
		$FailFlag = 1;
		$FailedAt = $FailedAt + ("Restore-AzureRMBackupItem : " + $_);
	}	

<<<<<<< HEAD
	Try
	{
	$startTime = Get-Date -format G;
	$Job = Disable-AzureRMBackupProtection -RemoveRecoveryPoints -Item $item[0];
	Wait-AzureRMBackupJob -Job $Job;
	$JobDetails = Get-AzureRMBackupJobDetails -Vault $vault -JobID $Job.InstanceId;
=======
	$Job = Disable-AzureRmBackupProtection -RemoveRecoveryPoints -Item $item[0];
	Wait-AzureRmBackupJob -Job $Job;
	$JobDetails = Get-AzureRmBackupJobDetails -Vault $vault -JobID $Job.InstanceId;
>>>>>>> 2cc2e63e
	Assert-AreEqual $JobDetails.Operation "Unprotect";
	Assert-AreEqual $JobDetails.Status "Completed";
	Assert-AreEqual $JobDetails.WorkloadName $VirtualMachineName;
	Assert-AreEqual $JobDetails.Properties.Values.Contains($VirtualMachineName) "True";
	Assert-AreEqual $JobDetails.Properties.Keys.Contains("Delete Backup Data") "True";
	Assert-AreEqual $JobDetails.ResourceGroupName $ResourceGroupName;
	Assert-AreEqual $JobDetails.ResourceName $ResourceName;
	Assert-AreEqual $JobDetails.Location $Location;
	$endTime = Get-Date -format G;
	"Disable-AzureRMBackupProtection", "Pass", $startTime, $endTime -join "," >> $ResultTxtFile;
	}
	Catch
	{
		$endTime = Get-Date -format G;
		"Disable-AzureRMBackupProtection", "Fail", $startTime, $endTime -join "," >> $ResultTxtFile;
		$FailFlag = 1;
		$FailedAt = $FailedAt + ("Disable-AzureRMBackupProtection : " + $_);
	}	

<<<<<<< HEAD
	Try
	{
	$startTime = Get-Date -format G;
	$Job = Unregister-AzureRMBackupContainer -Container $container[0];
	Wait-AzureRMBackupJob -Job $Job;
	$JobDetails = Get-AzureRMBackupJobDetails -Vault $vault -JobId $Job.InstanceId;
=======
	$Job = Unregister-AzureRmBackupContainer -Container $container[0];
	Wait-AzureRmBackupJob -Job $Job;
	$JobDetails = Get-AzureRmBackupJobDetails -Vault $vault -JobId $Job.InstanceId;
>>>>>>> 2cc2e63e
	Assert-AreEqual $JobDetails.Operation "UnRegister";
	Assert-AreEqual $JobDetails.Status "Completed";
	Assert-AreEqual $JobDetails.WorkloadName $VirtualMachineName;
	$endTime = Get-Date -format G;
	"Unregister-AzureRMBackupContaine", "Pass", $startTime, $endTime -join "," >> $ResultTxtFile;
	}
	Catch
	{
		$endTime = Get-Date -format G;
		"Unregister-AzureRMBackupContaine", "Fail", $startTime, $endTime -join "," >> $ResultTxtFile;
		$FailFlag = 1;
		$FailedAt = $FailedAt + ("Unregister-AzureRMBackupContaine : " + $_);
	}	

<<<<<<< HEAD
	Try
	{
	$startTime = Get-Date -format G;
	Remove-AzureRMBackupProtectionPolicy -ProtectionPolicy $protectionpolicy;
	$endTime = Get-Date -format G;
	"Remove-AzureRMBackupProtectionPolicy", "Pass", $startTime, $endTime -join "," >> $ResultTxtFile;
	}
	Catch
	{
		$endTime = Get-Date -format G;
		"Remove-AzureRMBackupProtectionPolicy", "Fail", $startTime, $endTime -join "," >> $ResultTxtFile;
		$FailFlag = 1;
		$FailedAt = $FailedAt + ("Remove-AzureRMBackupProtectionPolicy : " + $_);
	}	
	
	Try
	{
	$startTime = Get-Date -format G;
	Remove-AzureRMBackupVault -Vault $vault;
	$deletedVault = Get-AzureRMBackupVault -Name $ResourceName;
=======
	Remove-AzureRmBackupProtectionPolicy -ProtectionPolicy $protectionpolicy;
	
	Remove-AzureRmBackupVault -Vault $vault;

	$deletedVault = Get-AzureRmBackupVault -Name $ResourceName;
>>>>>>> 2cc2e63e
	Assert-Null $deletedVault;
	$endTime = Get-Date -format G;
	"Remove-AzureRMBackupVault", "Pass", $startTime, $endTime -join "," >> $ResultTxtFile;
	}
	Catch
	{
		$endTime = Get-Date -format G;
		"Remove-AzureRMBackupVault", "Fail", $startTime, $endTime -join "," >> $ResultTxtFile;
		$FailFlag = 1;
		$FailedAt = $FailedAt + ("Remove-AzureRMBackupVault : " + $_);
	}	

	Try
	{
	$startTime = Get-Date -format G;
	Remove-AzureResourceGroup -Name $ResourceGroupName -Force;
	$endTime = Get-Date -format G;
	"Remove-AzureResourceGroup", "Pass", $startTime, $endTime -join "," >> $ResultTxtFile;
	}
	Catch
	{
		$endTime = Get-Date -format G;
		"Remove-AzureResourceGroup", "Fail", $startTime, $endTime -join "," >> $ResultTxtFile;
		$FailFlag = 1;
		$FailedAt = $FailedAt + ("Remove-AzureResourceGroup : " + $_);
	}
	
	import-csv $ResultTxtFile -delimiter "," | export-csv $ResultCsvFile -NoTypeInformation;

	if ($FailFlag -eq 1)
	{
		throw $FailedAt;
	}
}<|MERGE_RESOLUTION|>--- conflicted
+++ resolved
@@ -24,7 +24,6 @@
 
 function Test-AzureBackupEndToEnd
 {
-<<<<<<< HEAD
 	$FailFlag = 0;
 	$FailedAt = "";
 
@@ -46,70 +45,57 @@
 	Try
 	{
 	$startTime = Get-Date -format G;
-	New-AzureRMBackupVault -ResourceGroupName $ResourceGroupName -Name $ResourceName -Region $Location;
-	$endTime = Get-Date -format G;
-	"New-AzureRMBackupVault", "Pass", $startTime, $endTime -join "," >> $ResultTxtFile;
-	}
-	Catch
-	{
-		$endTime = Get-Date -format G;
-		"New-AzureRMBackupVault", "Fail", $startTime, $endTime -join "," >> $ResultTxtFile;
-		$FailFlag = 1;
-		$FailedAt = $FailedAt + ("New-AzureRMBackupVault : " + $_);
-	}
-
-	Try
-	{
-	$startTime = Get-Date -format G;
-	$vault = Get-AzureRMBackupVault -Name $ResourceName;
-	$endTime = Get-Date -format G;
-	"Get-AzureRMBackupVault", "Pass", $startTime, $endTime -join "," >> $ResultTxtFile;
-	}
-	Catch
-	{
-		$endTime = Get-Date -format G;
-		"Get-AzureRMBackupVault", "Fail", $startTime, $endTime -join "," >> $ResultTxtFile;
-		$FailFlag = 1;
-		$FailedAt = $FailedAt + ("Get-AzureRMBackupVault : " + $_);
-	}
-
-	Try
-	{
-	$startTime = Get-Date -format G;
-	$Job = Register-AzureRMBackupContainer -Vault $vault -Name $VirtualMachineName -ServiceName $VirtualMachineName;
-	Wait-AzureRMBackupJob -Job $Job;
-	$JobDetails = Get-AzureRMBackupJobDetails -Vault $vault -JobId $Job.InstanceId;
-=======
 	New-AzureRmBackupVault -ResourceGroupName $ResourceGroupName -Name $ResourceName -Region $Location;
+	$endTime = Get-Date -format G;
+	"New-AzureRmBackupVault", "Pass", $startTime, $endTime -join "," >> $ResultTxtFile;
+	}
+	Catch
+	{
+		$endTime = Get-Date -format G;
+		"New-AzureRmBackupVault", "Fail", $startTime, $endTime -join "," >> $ResultTxtFile;
+		$FailFlag = 1;
+		$FailedAt = $FailedAt + ("New-AzureRmBackupVault : " + $_);
+	}
+
+	Try
+	{
+	$startTime = Get-Date -format G;
 	$vault = Get-AzureRmBackupVault -Name $ResourceName;
+	$endTime = Get-Date -format G;
+	"Get-AzureRmBackupVault", "Pass", $startTime, $endTime -join "," >> $ResultTxtFile;
+	}
+	Catch
+	{
+		$endTime = Get-Date -format G;
+		"Get-AzureRmBackupVault", "Fail", $startTime, $endTime -join "," >> $ResultTxtFile;
+		$FailFlag = 1;
+		$FailedAt = $FailedAt + ("Get-AzureRmBackupVault : " + $_);
+	}
+
+	Try
+	{
+	$startTime = Get-Date -format G;
 	$Job = Register-AzureRmBackupContainer -Vault $vault -Name $VirtualMachineName -ServiceName $VirtualMachineName;
 	Wait-AzureRmBackupJob -Job $Job;
 	$JobDetails = Get-AzureRmBackupJobDetails -Vault $vault -JobId $Job.InstanceId;
->>>>>>> 2cc2e63e
-	Assert-AreEqual $JobDetails.Status "Completed";
-	$endTime = Get-Date -format G;
-	"Register-AzureRMBackupContainer", "Pass", $startTime, $endTime -join "," >> $ResultTxtFile;
-	}
-	Catch
-	{
-		$endTime = Get-Date -format G;
-		"Register-AzureRMBackupContainer", "Fail", $startTime, $endTime -join "," >> $ResultTxtFile;
-		$FailFlag = 1;
-		$FailedAt = $FailedAt + ("Register-AzureRMBackupContainer : " + $_);
+	Assert-AreEqual $JobDetails.Status "Completed";
+	$endTime = Get-Date -format G;
+	"Register-AzureRmBackupContainer", "Pass", $startTime, $endTime -join "," >> $ResultTxtFile;
+	}
+	Catch
+	{
+		$endTime = Get-Date -format G;
+		"Register-AzureRmBackupContainer", "Fail", $startTime, $endTime -join "," >> $ResultTxtFile;
+		$FailFlag = 1;
+		$FailedAt = $FailedAt + ("Register-AzureRmBackupContainer : " + $_);
 	}
 	
-<<<<<<< HEAD
-	Try
-	{
-	$startTime = Get-Date -format G;
-	$r1 = New-AzureRMBackupRetentionPolicyObject -DailyRetention -Retention 20;
-	$r2 = New-AzureRMBackupRetentionPolicyObject -WeeklyRetention -DaysOfWeek "Monday" -Retention 10;
-	$r3 = New-AzureRMBackupRetentionPolicyObject -MonthlyRetentionInDailyFormat -DaysOfMonth "10" -Retention 10;
-=======
+	Try
+	{
+	$startTime = Get-Date -format G;
 	$r1 = New-AzureRmBackupRetentionPolicyObject -DailyRetention -Retention 20;
 	$r2 = New-AzureRmBackupRetentionPolicyObject -WeeklyRetention -DaysOfWeek "Monday" -Retention 10;
 	$r3 = New-AzureRmBackupRetentionPolicyObject -MonthlyRetentionInDailyFormat -DaysOfMonth "10" -Retention 10;
->>>>>>> 2cc2e63e
 	$r = ($r1, $r2, $r3);
 	$backupTime = (Get-Date("17 August 2015 15:30:00")).ToUniversalTime();
 	$protectionpolicy = New-AzureRmBackupProtectionPolicy -Vault $vault -Name $ProtectionPolicyName -Type "AzureVM" -Daily -BackupTime $backupTime -RetentionPolicy $r; 
@@ -121,26 +107,21 @@
 	Assert-AreEqual $protectionpolicy.ResourceGroupName $ResourceGroupName;
 	Assert-AreEqual $protectionpolicy.ResourceName $ResourceName;
 	Assert-AreEqual $protectionpolicy.Location $Location;
-<<<<<<< HEAD
-	$endTime = Get-Date -format G;
-	"New-AzureRMBackupProtectionPolicy", "Pass", $startTime, $endTime -join "," >> $ResultTxtFile;
-	}
-	Catch
-	{
-		$endTime = Get-Date -format G;
-		"New-AzureRMBackupProtectionPolicy", "Fail", $startTime, $endTime -join "," >> $ResultTxtFile;
-		$FailFlag = 1;
-		$FailedAt = $FailedAt + ("New-AzureRMBackupProtectionPolicy : " + $_);
+	$endTime = Get-Date -format G;
+	"New-AzureRmBackupProtectionPolicy", "Pass", $startTime, $endTime -join "," >> $ResultTxtFile;
+	}
+	Catch
+	{
+		$endTime = Get-Date -format G;
+		"New-AzureRmBackupProtectionPolicy", "Fail", $startTime, $endTime -join "," >> $ResultTxtFile;
+		$FailFlag = 1;
+		$FailedAt = $FailedAt + ("New-AzureRmBackupProtectionPolicy : " + $_);
 	}		
 
 	Try
 	{
 	$startTime = Get-Date -format G;
-	$container = Get-AzureRMBackupContainer -Vault $vault -Name $VirtualMachineName -Type "AzureVM";
-=======
-	
 	$container = Get-AzureRmBackupContainer -Vault $vault -Name $VirtualMachineName -Type "AzureVM";
->>>>>>> 2cc2e63e
 	Assert-AreEqual $container.ContainerType "AzureVM";
 	Assert-AreEqual $container.ContainerUniqueName.Contains("iaasvmcontainer") "True";
 	Assert-AreEqual $container.ContainerUniqueName.Contains($VirtualMachineName) "True";
@@ -149,28 +130,22 @@
 	Assert-AreEqual $container.ResourceName $ResourceName;
 	Assert-AreEqual $container.Location $Location;
 	$endTime = Get-Date -format G;
-	"Get-AzureRMBackupContainer", "Pass", $startTime, $endTime -join "," >> $ResultTxtFile;
-	}
-	Catch
-	{
-		$endTime = Get-Date -format G;
-		"Get-AzureRMBackupContainer", "Fail", $startTime, $endTime -join "," >> $ResultTxtFile;
-		$FailFlag = 1;
-		$FailedAt = $FailedAt + ("Get-AzureRMBackupContainer : " + $_);
-	}
-
-<<<<<<< HEAD
-	Try
-	{
-	$startTime = Get-Date -format G;
-	$Job = Enable-AzureRMBackupProtection -Item $container[0] -Policy $protectionpolicy[0];
-	Wait-AzureRMBackupJob -Job $Job;
-	$JobDetails = Get-AzureRMBackupJobDetails -Vault $vault -JobID $Job.InstanceId;
-=======
+	"Get-AzureRmBackupContainer", "Pass", $startTime, $endTime -join "," >> $ResultTxtFile;
+	}
+	Catch
+	{
+		$endTime = Get-Date -format G;
+		"Get-AzureRmBackupContainer", "Fail", $startTime, $endTime -join "," >> $ResultTxtFile;
+		$FailFlag = 1;
+		$FailedAt = $FailedAt + ("Get-AzureRmBackupContainer : " + $_);
+	}
+
+	Try
+	{
+	$startTime = Get-Date -format G;
 	$Job = Enable-AzureRmBackupProtection -Item $container[0] -Policy $protectionpolicy[0];
 	Wait-AzureRmBackupJob -Job $Job;
 	$JobDetails = Get-AzureRmBackupJobDetails -Vault $vault -JobID $Job.InstanceId;
->>>>>>> 2cc2e63e
 	Assert-AreEqual $JobDetails.Operation "ConfigureBackup";
 	Assert-AreEqual $JobDetails.Status "Completed";
 	Assert-AreEqual $JobDetails.WorkloadName $VirtualMachineName;
@@ -180,24 +155,20 @@
 	Assert-AreEqual $JobDetails.ResourceName $ResourceName;
 	Assert-AreEqual $JobDetails.Location $Location;
 	$endTime = Get-Date -format G;
-	"Enable-AzureRMBackupProtection", "Pass", $startTime, $endTime -join "," >> $ResultTxtFile;
-	}
-	Catch
-	{
-		$endTime = Get-Date -format G;
-		"Enable-AzureRMBackupProtection", "Fail", $startTime, $endTime -join "," >> $ResultTxtFile;
-		$FailFlag = 1;
-		$FailedAt = $FailedAt + ("Enable-AzureRMBackupProtection : " + $_);
-	}
-
-<<<<<<< HEAD
-	Try
-	{
-	$startTime = Get-Date -format G;
-	$item = Get-AzureRMBackupItem -Container $container[0];
-=======
+	"Enable-AzureRmBackupProtection", "Pass", $startTime, $endTime -join "," >> $ResultTxtFile;
+	}
+	Catch
+	{
+		$endTime = Get-Date -format G;
+		"Enable-AzureRmBackupProtection", "Fail", $startTime, $endTime -join "," >> $ResultTxtFile;
+		$FailFlag = 1;
+		$FailedAt = $FailedAt + ("Enable-AzureRmBackupProtection : " + $_);
+	}
+
+	Try
+	{
+	$startTime = Get-Date -format G;
 	$item = Get-AzureRmBackupItem -Container $container[0];
->>>>>>> 2cc2e63e
 	Assert-AreEqual $item.ProtectionStatus "Protected";
 	Assert-AreEqual $item.DataSourceStatus "IRPending";
 	Assert-AreEqual $item.ProtectionPolicyName  $ProtectionPolicyName;
@@ -209,28 +180,22 @@
 	Assert-AreEqual $item.ResourceName $ResourceName;
 	Assert-AreEqual $item.Location $Location;
 	$endTime = Get-Date -format G;
-	"Get-AzureRMBackupItem", "Pass", $startTime, $endTime -join "," >> $ResultTxtFile;
-	}
-	Catch
-	{
-		$endTime = Get-Date -format G;
-		"Get-AzureRMBackupItem", "Fail", $startTime, $endTime -join "," >> $ResultTxtFile;
-		$FailFlag = 1;
-		$FailedAt = $FailedAt + ("Get-AzureRMBackupItem : " + $_);
-	}
-
-<<<<<<< HEAD
-	Try
-	{
-	$startTime = Get-Date -format G;
-	$Job = Backup-AzureRMBackupItem -Item $item[0];
-	Wait-AzureRMBackupJob -Job $Job;
-	$JobDetails = Get-AzureRMBackupJobDetails -Vault $vault -JobID $Job.InstanceId;
-=======
+	"Get-AzureRmBackupItem", "Pass", $startTime, $endTime -join "," >> $ResultTxtFile;
+	}
+	Catch
+	{
+		$endTime = Get-Date -format G;
+		"Get-AzureRmBackupItem", "Fail", $startTime, $endTime -join "," >> $ResultTxtFile;
+		$FailFlag = 1;
+		$FailedAt = $FailedAt + ("Get-AzureRmBackupItem : " + $_);
+	}
+
+	Try
+	{
+	$startTime = Get-Date -format G;
 	$Job = Backup-AzureRmBackupItem -Item $item[0];
 	Wait-AzureRmBackupJob -Job $Job;
 	$JobDetails = Get-AzureRmBackupJobDetails -Vault $vault -JobID $Job.InstanceId;
->>>>>>> 2cc2e63e
 	Assert-AreEqual $JobDetails.Operation "Backup";
 	Assert-AreEqual $JobDetails.Status "Completed";
 	Assert-NotNull $JobDetails.WorkloadType;
@@ -240,24 +205,20 @@
 	Assert-AreEqual $JobDetails.ResourceName $ResourceName;
 	Assert-AreEqual $JobDetails.Location $Location;
 	$endTime = Get-Date -format G;
-	"Backup-AzureRMBackupItem", "Pass", $startTime, $endTime -join "," >> $ResultTxtFile;
-	}
-	Catch
-	{
-		$endTime = Get-Date -format G;
-		"Backup-AzureRMBackupItem", "Fail", $startTime, $endTime -join "," >> $ResultTxtFile;
-		$FailFlag = 1;
-		$FailedAt = $FailedAt + ("Backup-AzureRMBackupItem : " + $_);
-	}	
-
-<<<<<<< HEAD
-	Try
-	{
-	$startTime = Get-Date -format G;
-	$item = Get-AzureRMBackupItem -Container $container[0];
-=======
+	"Backup-AzureRmBackupItem", "Pass", $startTime, $endTime -join "," >> $ResultTxtFile;
+	}
+	Catch
+	{
+		$endTime = Get-Date -format G;
+		"Backup-AzureRmBackupItem", "Fail", $startTime, $endTime -join "," >> $ResultTxtFile;
+		$FailFlag = 1;
+		$FailedAt = $FailedAt + ("Backup-AzureRmBackupItem : " + $_);
+	}	
+
+	Try
+	{
+	$startTime = Get-Date -format G;
 	$item = Get-AzureRmBackupItem -Container $container[0];
->>>>>>> 2cc2e63e
 	Assert-AreEqual $item.ProtectionStatus "Protected";
 	Assert-AreEqual $item.DataSourceStatus "Protected";
 	Assert-AreEqual $item.ProtectionPolicyName $ProtectionPolicyName;
@@ -266,24 +227,20 @@
 	Assert-AreEqual $item.ResourceName $ResourceName;
 	Assert-AreEqual $item.Location $Location;
 	$endTime = Get-Date -format G;
-	"Get-AzureRMBackupItemPostBackup", "Pass", $startTime, $endTime -join "," >> $ResultTxtFile;
-	}
-	Catch
-	{
-		$endTime = Get-Date -format G;
-		"Get-AzureRMBackupItemPostBackup", "Fail", $startTime, $endTime -join "," >> $ResultTxtFile;
-		$FailFlag = 1;
-		$FailedAt = $FailedAt + ("Get-AzureRMBackupItemPostBackup : " + $_);
-	}
-
-<<<<<<< HEAD
-	Try
-	{
-	$startTime = Get-Date -format G;
-	$recoveryPoints = Get-AzureRMBackupRecoveryPoint -Item $item[0];
-=======
+	"Get-AzureRmBackupItemPostBackup", "Pass", $startTime, $endTime -join "," >> $ResultTxtFile;
+	}
+	Catch
+	{
+		$endTime = Get-Date -format G;
+		"Get-AzureRmBackupItemPostBackup", "Fail", $startTime, $endTime -join "," >> $ResultTxtFile;
+		$FailFlag = 1;
+		$FailedAt = $FailedAt + ("Get-AzureRmBackupItemPostBackup : " + $_);
+	}
+
+	Try
+	{
+	$startTime = Get-Date -format G;
 	$recoveryPoints = Get-AzureRmBackupRecoveryPoint -Item $item[0];
->>>>>>> 2cc2e63e
 	Assert-NotNull $recoveryPoints.RecoveryPointTime;
 	Assert-NotNull $recoveryPoints.RecoveryPointName;
 	# Assert-AreEqual $recoveryPoints.RecoveryPointType "FileSystemConsistent";
@@ -291,28 +248,22 @@
 	Assert-AreEqual $recoveryPoints.ItemName.Contains($VirtualMachineName) "True";
 	Assert-AreEqual $recoveryPoints.ItemName.Contains("iaasvmcontainer") "True";
 	$endTime = Get-Date -format G;
-	"Get-AzureRMBackupRecoveryPoint", "Pass", $startTime, $endTime -join "," >> $ResultTxtFile;
-	}
-	Catch
-	{
-		$endTime = Get-Date -format G;
-		"Get-AzureRMBackupRecoveryPoint", "Fail", $startTime, $endTime -join "," >> $ResultTxtFile;
-		$FailFlag = 1;
-		$FailedAt = $FailedAt + ("Get-AzureRMBackupRecoveryPoint : " + $_);
-	}	
-
-<<<<<<< HEAD
-	Try
-	{
-	$startTime = Get-Date -format G;
-	$Job = Restore-AzureRMBackupItem -RecoveryPoint $recoveryPoints -StorageAccountName $RestoreStorageAccount;
-	Wait-AzureRMBackupJob -Job $Job;
-	$JobDetails = Get-AzureRMBackupJobDetails -Vault $vault -JobID $Job.InstanceId;
-=======
+	"Get-AzureRmBackupRecoveryPoint", "Pass", $startTime, $endTime -join "," >> $ResultTxtFile;
+	}
+	Catch
+	{
+		$endTime = Get-Date -format G;
+		"Get-AzureRmBackupRecoveryPoint", "Fail", $startTime, $endTime -join "," >> $ResultTxtFile;
+		$FailFlag = 1;
+		$FailedAt = $FailedAt + ("Get-AzureRmBackupRecoveryPoint : " + $_);
+	}	
+
+	Try
+	{
+	$startTime = Get-Date -format G;
 	$Job = Restore-AzureRmBackupItem -RecoveryPoint $recoveryPoints -StorageAccountName $RestoreStorageAccount;
 	Wait-AzureRmBackupJob -Job $Job;
 	$JobDetails = Get-AzureRmBackupJobDetails -Vault $vault -JobID $Job.InstanceId;
->>>>>>> 2cc2e63e
 	Assert-AreEqual $JobDetails.Operation "Restore";
 	Assert-AreEqual $JobDetails.Status "Completed";
 	Assert-NotNull $JobDetails.WorkloadType;
@@ -323,28 +274,22 @@
 	Assert-AreEqual $JobDetails.ResourceName $ResourceName;
 	Assert-AreEqual $JobDetails.Location $Location;
 	$endTime = Get-Date -format G;
-	"Restore-AzureRMBackupItem", "Pass", $startTime, $endTime -join "," >> $ResultTxtFile;
-	}
-	Catch
-	{
-		$endTime = Get-Date -format G;
-		"Restore-AzureRMBackupItem", "Fail", $startTime, $endTime -join "," >> $ResultTxtFile;
-		$FailFlag = 1;
-		$FailedAt = $FailedAt + ("Restore-AzureRMBackupItem : " + $_);
-	}	
-
-<<<<<<< HEAD
-	Try
-	{
-	$startTime = Get-Date -format G;
-	$Job = Disable-AzureRMBackupProtection -RemoveRecoveryPoints -Item $item[0];
-	Wait-AzureRMBackupJob -Job $Job;
-	$JobDetails = Get-AzureRMBackupJobDetails -Vault $vault -JobID $Job.InstanceId;
-=======
+	"Restore-AzureRmBackupItem", "Pass", $startTime, $endTime -join "," >> $ResultTxtFile;
+	}
+	Catch
+	{
+		$endTime = Get-Date -format G;
+		"Restore-AzureRmBackupItem", "Fail", $startTime, $endTime -join "," >> $ResultTxtFile;
+		$FailFlag = 1;
+		$FailedAt = $FailedAt + ("Restore-AzureRmBackupItem : " + $_);
+	}	
+
+	Try
+	{
+	$startTime = Get-Date -format G;
 	$Job = Disable-AzureRmBackupProtection -RemoveRecoveryPoints -Item $item[0];
 	Wait-AzureRmBackupJob -Job $Job;
 	$JobDetails = Get-AzureRmBackupJobDetails -Vault $vault -JobID $Job.InstanceId;
->>>>>>> 2cc2e63e
 	Assert-AreEqual $JobDetails.Operation "Unprotect";
 	Assert-AreEqual $JobDetails.Status "Completed";
 	Assert-AreEqual $JobDetails.WorkloadName $VirtualMachineName;
@@ -354,80 +299,66 @@
 	Assert-AreEqual $JobDetails.ResourceName $ResourceName;
 	Assert-AreEqual $JobDetails.Location $Location;
 	$endTime = Get-Date -format G;
-	"Disable-AzureRMBackupProtection", "Pass", $startTime, $endTime -join "," >> $ResultTxtFile;
-	}
-	Catch
-	{
-		$endTime = Get-Date -format G;
-		"Disable-AzureRMBackupProtection", "Fail", $startTime, $endTime -join "," >> $ResultTxtFile;
-		$FailFlag = 1;
-		$FailedAt = $FailedAt + ("Disable-AzureRMBackupProtection : " + $_);
-	}	
-
-<<<<<<< HEAD
-	Try
-	{
-	$startTime = Get-Date -format G;
-	$Job = Unregister-AzureRMBackupContainer -Container $container[0];
-	Wait-AzureRMBackupJob -Job $Job;
-	$JobDetails = Get-AzureRMBackupJobDetails -Vault $vault -JobId $Job.InstanceId;
-=======
+	"Disable-AzureRmBackupProtection", "Pass", $startTime, $endTime -join "," >> $ResultTxtFile;
+	}
+	Catch
+	{
+		$endTime = Get-Date -format G;
+		"Disable-AzureRmBackupProtection", "Fail", $startTime, $endTime -join "," >> $ResultTxtFile;
+		$FailFlag = 1;
+		$FailedAt = $FailedAt + ("Disable-AzureRmBackupProtection : " + $_);
+	}	
+
+	Try
+	{
+	$startTime = Get-Date -format G;
 	$Job = Unregister-AzureRmBackupContainer -Container $container[0];
 	Wait-AzureRmBackupJob -Job $Job;
 	$JobDetails = Get-AzureRmBackupJobDetails -Vault $vault -JobId $Job.InstanceId;
->>>>>>> 2cc2e63e
 	Assert-AreEqual $JobDetails.Operation "UnRegister";
 	Assert-AreEqual $JobDetails.Status "Completed";
 	Assert-AreEqual $JobDetails.WorkloadName $VirtualMachineName;
 	$endTime = Get-Date -format G;
-	"Unregister-AzureRMBackupContaine", "Pass", $startTime, $endTime -join "," >> $ResultTxtFile;
-	}
-	Catch
-	{
-		$endTime = Get-Date -format G;
-		"Unregister-AzureRMBackupContaine", "Fail", $startTime, $endTime -join "," >> $ResultTxtFile;
-		$FailFlag = 1;
-		$FailedAt = $FailedAt + ("Unregister-AzureRMBackupContaine : " + $_);
-	}	
-
-<<<<<<< HEAD
-	Try
-	{
-	$startTime = Get-Date -format G;
-	Remove-AzureRMBackupProtectionPolicy -ProtectionPolicy $protectionpolicy;
-	$endTime = Get-Date -format G;
-	"Remove-AzureRMBackupProtectionPolicy", "Pass", $startTime, $endTime -join "," >> $ResultTxtFile;
-	}
-	Catch
-	{
-		$endTime = Get-Date -format G;
-		"Remove-AzureRMBackupProtectionPolicy", "Fail", $startTime, $endTime -join "," >> $ResultTxtFile;
-		$FailFlag = 1;
-		$FailedAt = $FailedAt + ("Remove-AzureRMBackupProtectionPolicy : " + $_);
+	"Unregister-AzureRmBackupContaine", "Pass", $startTime, $endTime -join "," >> $ResultTxtFile;
+	}
+	Catch
+	{
+		$endTime = Get-Date -format G;
+		"Unregister-AzureRmBackupContaine", "Fail", $startTime, $endTime -join "," >> $ResultTxtFile;
+		$FailFlag = 1;
+		$FailedAt = $FailedAt + ("Unregister-AzureRmBackupContaine : " + $_);
+	}	
+
+	Try
+	{
+	$startTime = Get-Date -format G;
+	Remove-AzureRmBackupProtectionPolicy -ProtectionPolicy $protectionpolicy;
+	$endTime = Get-Date -format G;
+	"Remove-AzureRmBackupProtectionPolicy", "Pass", $startTime, $endTime -join "," >> $ResultTxtFile;
+	}
+	Catch
+	{
+		$endTime = Get-Date -format G;
+		"Remove-AzureRmBackupProtectionPolicy", "Fail", $startTime, $endTime -join "," >> $ResultTxtFile;
+		$FailFlag = 1;
+		$FailedAt = $FailedAt + ("Remove-AzureRmBackupProtectionPolicy : " + $_);
 	}	
 	
 	Try
 	{
 	$startTime = Get-Date -format G;
-	Remove-AzureRMBackupVault -Vault $vault;
-	$deletedVault = Get-AzureRMBackupVault -Name $ResourceName;
-=======
-	Remove-AzureRmBackupProtectionPolicy -ProtectionPolicy $protectionpolicy;
-	
 	Remove-AzureRmBackupVault -Vault $vault;
-
 	$deletedVault = Get-AzureRmBackupVault -Name $ResourceName;
->>>>>>> 2cc2e63e
 	Assert-Null $deletedVault;
 	$endTime = Get-Date -format G;
-	"Remove-AzureRMBackupVault", "Pass", $startTime, $endTime -join "," >> $ResultTxtFile;
-	}
-	Catch
-	{
-		$endTime = Get-Date -format G;
-		"Remove-AzureRMBackupVault", "Fail", $startTime, $endTime -join "," >> $ResultTxtFile;
-		$FailFlag = 1;
-		$FailedAt = $FailedAt + ("Remove-AzureRMBackupVault : " + $_);
+	"Remove-AzureRmBackupVault", "Pass", $startTime, $endTime -join "," >> $ResultTxtFile;
+	}
+	Catch
+	{
+		$endTime = Get-Date -format G;
+		"Remove-AzureRmBackupVault", "Fail", $startTime, $endTime -join "," >> $ResultTxtFile;
+		$FailFlag = 1;
+		$FailedAt = $FailedAt + ("Remove-AzureRmBackupVault : " + $_);
 	}	
 
 	Try
