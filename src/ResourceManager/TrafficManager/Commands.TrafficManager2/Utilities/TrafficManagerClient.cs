﻿// ----------------------------------------------------------------------------------
//
// Copyright Microsoft Corporation
// Licensed under the Apache License, Version 2.0 (the "License");
// you may not use this file except in compliance with the License.
// You may obtain a copy of the License at
// http://www.apache.org/licenses/LICENSE-2.0
// Unless required by applicable law or agreed to in writing, software
// distributed under the License is distributed on an "AS IS" BASIS,
// WITHOUT WARRANTIES OR CONDITIONS OF ANY KIND, either express or implied.
// See the License for the specific language governing permissions and
// limitations under the License.
// ----------------------------------------------------------------------------------

using Microsoft.Azure.Commands.Common.Authentication;
using Microsoft.Azure.Commands.Common.Authentication.Models;

namespace Microsoft.Azure.Commands.TrafficManager.Utilities
{
    using Common.Authentication.Abstractions;
    using Management.TrafficManager;
    using Management.TrafficManager.Models;
    using Microsoft.Azure.Commands.ResourceManager.Common.Tags;
    using Models;
    using System;
    using System.Collections;
    using System.Collections.Generic;
    using System.Linq;
    using System.Net;

    public class TrafficManagerClient
    {
        public const string ProfileResourceLocation = "global";

        public Action<string> VerboseLogger { get; set; }

        public Action<string> ErrorLogger { get; set; }

        public TrafficManagerClient(IAzureContext context)
            : this(AzureSession.Instance.ClientFactory.CreateArmClient<TrafficManagerManagementClient>(context, AzureEnvironment.Endpoint.ResourceManager))
        {
        }

        public TrafficManagerClient(ITrafficManagerManagementClient client)
        {
            this.TrafficManagerManagementClient = client;
        }

        public ITrafficManagerManagementClient TrafficManagerManagementClient { get; set; }

        public TrafficManagerProfile CreateTrafficManagerProfile(string resourceGroupName, string profileName, string profileStatus, string trafficRoutingMethod, string relativeDnsName, uint ttl, string monitorProtocol, uint monitorPort, string monitorPath, uint? monitorInterval, uint? monitorTimeout, uint? monitorToleratedNumberOfFailures, Hashtable tag)
        {
            Profile response = this.TrafficManagerManagementClient.Profiles.CreateOrUpdate(
                resourceGroupName,
                profileName,
                new Profile(name: profileName, location: TrafficManagerClient.ProfileResourceLocation)
                {
                    ProfileStatus = profileStatus,
                    TrafficRoutingMethod = trafficRoutingMethod,
                    DnsConfig = new DnsConfig
                    {
                        RelativeName = relativeDnsName,
                        Ttl = ttl
                    },
                    MonitorConfig = new MonitorConfig
                    {
                        Protocol = monitorProtocol,
                        Port = monitorPort,
                        Path = monitorPath,
                        IntervalInSeconds = monitorInterval,
                        TimeoutInSeconds = monitorTimeout,
                        ToleratedNumberOfFailures = monitorToleratedNumberOfFailures,
                    },
                    Tags = TagsConversionHelper.CreateTagDictionary(tag, validate: true),
                });

            return TrafficManagerClient.GetPowershellTrafficManagerProfile(resourceGroupName, profileName, response);
        }

        public TrafficManagerEndpoint CreateTrafficManagerEndpoint(string resourceGroupName, string profileName, string endpointType, string endpointName, string targetResourceId, string target, string endpointStatus, uint? weight, uint? priority, string endpointLocation, uint? minChildEndpoints, IList<string> geoMapping)
        {
            Endpoint response = this.TrafficManagerManagementClient.Endpoints.CreateOrUpdate(
                resourceGroupName,
                profileName,
                endpointType,
                endpointName,
                new Endpoint(name: endpointName, type: TrafficManagerEndpoint.ToSDKEndpointType(endpointType))
                {
<<<<<<< HEAD
                    EndpointLocation = endpointLocation,
                    EndpointStatus = endpointStatus,
                    GeoMapping = geoMapping,
                    MinChildEndpoints = minChildEndpoints,
                    Priority = priority,
                    Target = target,
                    TargetResourceId = targetResourceId,
                    Weight = weight,
=======
                    Endpoint = new Endpoint
                    {
                        Name = endpointName,
                        Type = TrafficManagerEndpoint.ToFullEndpointType(endpointType),
                        Properties = new EndpointProperties
                        {
                            EndpointLocation = endpointLocation,
                            EndpointStatus = endpointStatus,
                            GeoMapping = geoMapping,
                            MinChildEndpoints = minChildEndpoints,
                            Priority = priority,
                            Target = target,
                            TargetResourceId = targetResourceId,
                            Weight = weight,
                        }
                    }
>>>>>>> 94323db2
                });

            return TrafficManagerClient.GetPowershellTrafficManagerEndpoint(response.Id, resourceGroupName, profileName, endpointType, endpointName, response);
        }

        public TrafficManagerProfile GetTrafficManagerProfile(string resourceGroupName, string profileName)
        {
            Profile response = this.TrafficManagerManagementClient.Profiles.Get(resourceGroupName, profileName);

            return TrafficManagerClient.GetPowershellTrafficManagerProfile(resourceGroupName, profileName, response);
        }

        public TrafficManagerEndpoint GetTrafficManagerEndpoint(string resourceGroupName, string profileName, string endpointType, string endpointName)
        {
            Endpoint response = this.TrafficManagerManagementClient.Endpoints.Get(resourceGroupName, profileName, endpointType, endpointName);

            return TrafficManagerClient.GetPowershellTrafficManagerEndpoint(
                response.Id,
                resourceGroupName,
                profileName,
                endpointType,
                endpointName,
                response);
        }

        public TrafficManagerProfile[] ListTrafficManagerProfiles(string resourceGroupName = null)
        {
            IEnumerable<Profile> response =
                resourceGroupName == null ?
                this.TrafficManagerManagementClient.Profiles.ListAll() :
                this.TrafficManagerManagementClient.Profiles.ListAllInResourceGroup(resourceGroupName);

            return response.Select(profile => TrafficManagerClient.GetPowershellTrafficManagerProfile(
                resourceGroupName ?? TrafficManagerClient.ExtractResourceGroupFromId(profile.Id),
                profile.Name,
                profile)).ToArray();
        }

        public TrafficManagerProfile SetTrafficManagerProfile(TrafficManagerProfile profile)
        {
            Profile profileToSet = profile.ToSDKProfile();

            Profile response = this.TrafficManagerManagementClient.Profiles.CreateOrUpdate(
                profile.ResourceGroupName,
                profile.Name,
                profileToSet
                );

            return TrafficManagerClient.GetPowershellTrafficManagerProfile(profile.ResourceGroupName, profile.Name, response);
        }

        public TrafficManagerEndpoint SetTrafficManagerEndpoint(TrafficManagerEndpoint endpoint)
        {
            Endpoint endpointToSet = endpoint.ToSDKEndpoint();

            Endpoint response = this.TrafficManagerManagementClient.Endpoints.CreateOrUpdate(
                endpoint.ResourceGroupName,
                endpoint.ProfileName,
                endpoint.Type,
                endpoint.Name,
                endpointToSet);

            return TrafficManagerClient.GetPowershellTrafficManagerEndpoint(
                endpoint.Id,
                endpoint.ResourceGroupName,
                endpoint.ProfileName,
                endpoint.Type,
                endpoint.Name,
                response);
        }

        public bool DeleteTrafficManagerProfile(TrafficManagerProfile profile)
        {
            // AzureOperationResponse response = 
            this.TrafficManagerManagementClient.Profiles.Delete(profile.ResourceGroupName, profile.Name);

            // return response.StatusCode.Equals(HttpStatusCode.OK);
            return true;
        }

        public bool DeleteTrafficManagerEndpoint(TrafficManagerEndpoint trafficManagerEndpoint)
        {
            // AzureOperationResponse response = 
            this.TrafficManagerManagementClient.Endpoints.Delete(
                trafficManagerEndpoint.ResourceGroupName,
                trafficManagerEndpoint.ProfileName,
                trafficManagerEndpoint.Type,
                trafficManagerEndpoint.Name);

            // return response.StatusCode.Equals(HttpStatusCode.OK);
            return true;
        }

        public bool EnableDisableTrafficManagerProfile(TrafficManagerProfile profile, bool shouldEnableProfileStatus)
        {
            profile.ProfileStatus = shouldEnableProfileStatus ? Constants.StatusEnabled : Constants.StatusDisabled;

            Profile sdkProfile = profile.ToSDKProfile();
            sdkProfile.DnsConfig = null;
            sdkProfile.Endpoints = null;
            sdkProfile.TrafficRoutingMethod = null;
            sdkProfile.MonitorConfig = null;

            Profile response = this.TrafficManagerManagementClient.Profiles.Update(profile.ResourceGroupName, profile.Name, sdkProfile);

            return true;
        }

        public bool EnableDisableTrafficManagerEndpoint(TrafficManagerEndpoint endpoint, bool shouldEnableEndpointStatus)
        {
            endpoint.EndpointStatus = shouldEnableEndpointStatus ? Constants.StatusEnabled : Constants.StatusDisabled;

            Endpoint sdkEndpoint = endpoint.ToSDKEndpointForPatch();
            sdkEndpoint.EndpointStatus = endpoint.EndpointStatus;

            Endpoint response = this.TrafficManagerManagementClient.Endpoints.Update(
                endpoint.ResourceGroupName,
                endpoint.ProfileName,
                endpoint.Type,
                endpoint.Name,
                sdkEndpoint);

            return true;
        }

        private static TrafficManagerProfile GetPowershellTrafficManagerProfile(string resourceGroupName, string profileName, Profile sdkProfile)
        {
            var profile = new TrafficManagerProfile
            {
                Id = sdkProfile.Id,
                Name = profileName,
                ResourceGroupName = resourceGroupName,
                ProfileStatus = sdkProfile.ProfileStatus,
                RelativeDnsName = sdkProfile.DnsConfig.RelativeName,
                Ttl = (uint)sdkProfile.DnsConfig.Ttl,
                TrafficRoutingMethod = sdkProfile.TrafficRoutingMethod,
                MonitorProtocol = sdkProfile.MonitorConfig.Protocol,
                MonitorPort = (uint)sdkProfile.MonitorConfig.Port,
                MonitorPath = sdkProfile.MonitorConfig.Path,
                MonitorInterval = (uint?)sdkProfile.MonitorConfig.IntervalInSeconds,
                MonitorTimeout = (uint?)sdkProfile.MonitorConfig.TimeoutInSeconds,
                MonitorToleratedNumberOfFailures = (uint?)sdkProfile.MonitorConfig.ToleratedNumberOfFailures,
            };

            if (sdkProfile.Endpoints != null)
            {
                profile.Endpoints = new List<TrafficManagerEndpoint>();

                foreach (Endpoint endpoint in sdkProfile.Endpoints)
                {
                    profile.Endpoints.Add(
                        GetPowershellTrafficManagerEndpoint(
                            endpoint.Id,
                            resourceGroupName,
                            profileName,
                            endpoint.Type,
                            endpoint.Name, 
                            endpoint));
                }
            }

            return profile;
        }

        private static string ExtractResourceGroupFromId(string id)
        {
            return id.Split('/')[4];
        }

        private static TrafficManagerEndpoint GetPowershellTrafficManagerEndpoint(string id, string resourceGroupName, string profileName, string endpointType, string endpointName, Endpoint sdkEndpoint)
        {
            return new TrafficManagerEndpoint
            {
                Id = id,
                ResourceGroupName = resourceGroupName,
                ProfileName = profileName,
                Name = endpointName,
                Type = TrafficManagerEndpoint.ToShortEndpointType(endpointType),

                EndpointStatus = sdkEndpoint.EndpointStatus,
                EndpointMonitorStatus = sdkEndpoint.EndpointMonitorStatus,
                GeoMapping = sdkEndpoint.GeoMapping != null ? sdkEndpoint.GeoMapping.ToList() : null,
                Location = sdkEndpoint.EndpointLocation,
                MinChildEndpoints = (uint?)sdkEndpoint.MinChildEndpoints,
                Priority = (uint?)sdkEndpoint.Priority,
                Target = sdkEndpoint.Target,
                TargetResourceId = sdkEndpoint.TargetResourceId,
                Weight = (uint?)sdkEndpoint.Weight,
            };
        }
    }
}<|MERGE_RESOLUTION|>--- conflicted
+++ resolved
@@ -84,9 +84,8 @@
                 profileName,
                 endpointType,
                 endpointName,
-                new Endpoint(name: endpointName, type: TrafficManagerEndpoint.ToSDKEndpointType(endpointType))
+                new Endpoint(name: endpointName, type: TrafficManagerEndpoint.ToFullEndpointType(endpointType))
                 {
-<<<<<<< HEAD
                     EndpointLocation = endpointLocation,
                     EndpointStatus = endpointStatus,
                     GeoMapping = geoMapping,
@@ -95,24 +94,6 @@
                     Target = target,
                     TargetResourceId = targetResourceId,
                     Weight = weight,
-=======
-                    Endpoint = new Endpoint
-                    {
-                        Name = endpointName,
-                        Type = TrafficManagerEndpoint.ToFullEndpointType(endpointType),
-                        Properties = new EndpointProperties
-                        {
-                            EndpointLocation = endpointLocation,
-                            EndpointStatus = endpointStatus,
-                            GeoMapping = geoMapping,
-                            MinChildEndpoints = minChildEndpoints,
-                            Priority = priority,
-                            Target = target,
-                            TargetResourceId = targetResourceId,
-                            Weight = weight,
-                        }
-                    }
->>>>>>> 94323db2
                 });
 
             return TrafficManagerClient.GetPowershellTrafficManagerEndpoint(response.Id, resourceGroupName, profileName, endpointType, endpointName, response);
