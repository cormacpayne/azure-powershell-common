--- conflicted
+++ resolved
@@ -12,17 +12,11 @@
 // limitations under the License.
 // ----------------------------------------------------------------------------------
 
-<<<<<<< HEAD
-using Microsoft.Azure.Management.Batch;
-using Microsoft.Azure.Management.Batch.Models;
-using Microsoft.WindowsAzure.Storage.Blob;
-using Microsoft.Azure.Commands.Batch.Properties;
-=======
+
 using Microsoft.Azure.Commands.Batch.Properties;
 using Microsoft.Azure.Management.Batch;
 using Microsoft.Azure.Management.Batch.Models;
 using Microsoft.WindowsAzure.Storage.Blob;
->>>>>>> d9610661
 using System;
 using System.Collections.Generic;
 using System.IO;
@@ -184,10 +178,7 @@
                 throw new FileNotFoundException(string.Format(Resources.FileNotFound, filePath), filePath);
             }
 
-<<<<<<< HEAD
             // use resource mgr to see if account exists and then use resource group name to do the actual lookup
-=======
->>>>>>> d9610661
             if (string.IsNullOrEmpty(resourceGroupName))
             {
                 resourceGroupName = GetGroupForAccount(accountName);
@@ -197,10 +188,6 @@
             if (activateOnly)
             {
                 ActivateApplicationPackage(resourceGroupName, accountName, applicationId, version, format, Resources.FailedToActivate);
-<<<<<<< HEAD
-=======
-                return GetApplicationPackage(resourceGroupName, accountName, applicationId, version);
->>>>>>> d9610661
             }
             else
             {
@@ -216,13 +203,8 @@
 
                 UploadFileToApplicationPackage(resourceGroupName, accountName, applicationId, version, filePath, storageUrl, appPackageAlreadyExists);
 
-<<<<<<< HEAD
                 ActivateApplicationPackage(resourceGroupName, accountName, applicationId, version, format, Resources.UploadedApplicationButFailedToActivate);
             }
-=======
-            // If the application package has been uploaded we activate it.
-            ActivateApplicationPackage(resourceGroupName, accountName, applicationId, version, format, Resources.UploadedApplicationButFailedToActivate);
->>>>>>> d9610661
 
             return GetApplicationPackage(resourceGroupName, accountName, applicationId, version);
         }
@@ -298,11 +280,7 @@
             catch (Exception exception)
             {
                 string message = string.Format(errorMessageFormat, applicationId, version, exception.Message);
-<<<<<<< HEAD
                 throw new NewApplicationPackageException(message, exception);
-=======
-                throw new ActivateApplicationPackageException(message, exception);
->>>>>>> d9610661
             }
         }
 
