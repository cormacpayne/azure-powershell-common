﻿// ----------------------------------------------------------------------------------
//
// Copyright Microsoft Corporation
// Licensed under the Apache License, Version 2.0 (the "License");
// you may not use this file except in compliance with the License.
// You may obtain a copy of the License at
// http://www.apache.org/licenses/LICENSE-2.0
// Unless required by applicable law or agreed to in writing, software
// distributed under the License is distributed on an "AS IS" BASIS,
// WITHOUT WARRANTIES OR CONDITIONS OF ANY KIND, either express or implied.
// See the License for the specific language governing permissions and
// limitations under the License.
// ----------------------------------------------------------------------------------

using System;
using System.Collections.Generic;
using System.Linq;
using Microsoft.Azure.Management.HDInsight.Models;

namespace Microsoft.Azure.Commands.HDInsight.Models
{
    public class AzureHDInsightCluster
    {
        public AzureHDInsightCluster(Cluster cluster)
        {
            Id = cluster.Id;
            Name = cluster.Name;
            Location = cluster.Location;
            ClusterVersion = cluster.Properties.ClusterVersion;
            OperatingSystemType = cluster.Properties.OperatingSystemType;
            ClusterState = cluster.Properties.ClusterState;
            ClusterType = cluster.Properties.ClusterDefinition.ClusterType;
            CoresUsed = cluster.Properties.QuotaInfo.CoresUsed;
            var httpEndpoint =
                cluster.Properties.ConnectivityEndpoints.FirstOrDefault(c => c.Name.Equals("HTTPS", StringComparison.OrdinalIgnoreCase));
            HttpEndpoint = httpEndpoint != null ? httpEndpoint.Location : null;
<<<<<<< HEAD
            Error = cluster.Properties.ErrorInfos.Select(s => s.Message).FirstOrDefault();
=======

            ResourceGroup = ClusterConfigurationUtils.GetResourceGroupFromClusterId(cluster.Id);
        }

        public AzureHDInsightCluster(Cluster cluster, IDictionary<string, string> clusterConfiguration)
            : this(cluster)
        {
            if (clusterConfiguration != null)
            {
                var defaultAccount = ClusterConfigurationUtils.GetDefaultStorageAccountDetails(
                clusterConfiguration,
                cluster.Properties.ClusterVersion);

                DefaultStorageAccount = defaultAccount.StorageAccountName;
                DefaultStorageContainer = defaultAccount.StorageContainerName;

                AdditionalStorageAccounts = ClusterConfigurationUtils.GetAdditionStorageAccounts(clusterConfiguration, DefaultStorageAccount);
            }
>>>>>>> 77899682
        }

        /// <summary>
        /// The name of the resource.
        /// </summary>
        public string Name { get; set; }

        /// <summary>
        /// The ID of the resource.
        /// </summary>
        public string Id { get; set; }

        /// <summary>
        /// The location of the resource.
        /// </summary>
        public string Location { get; set; }

        /// <summary>
        /// The version of the cluster.
        /// </summary>
        public string ClusterVersion { get; set; }

        /// <summary>
        /// The type of operating system.
        /// </summary>
        public OSType OperatingSystemType { get; set; }

        /// <summary>
        /// The state of the cluster.
        /// </summary>
        public string ClusterState { get; set; }

        /// <summary>
        /// The type of cluster.
        /// </summary>
        public HDInsightClusterType ClusterType { get; set; }

        /// <summary>
        /// The cores used by the cluster.
        /// </summary>
        public int CoresUsed { get; set; }

        /// <summary>
        /// The endpoint with which to connect to the cluster.
        /// </summary>
        public string HttpEndpoint { get; set; }

        /// <summary>
<<<<<<< HEAD
        /// The error (if any).
        /// </summary>
        public string Error { get; set; }
=======
        /// Default storage account for this cluster.
        /// </summary>
        public string DefaultStorageAccount { get; set; }

        /// <summary>
        /// Default storage container for this cluster.
        /// </summary>
        public string DefaultStorageContainer { get; set; }

        /// <summary>
        /// Default storage container for this cluster.
        /// </summary>
        public string ResourceGroup { get; set; }

        /// <summary>
        /// Additional storage accounts for this cluster
        /// </summary>
        public List<string> AdditionalStorageAccounts { get; set; }
>>>>>>> 77899682
    }
}<|MERGE_RESOLUTION|>--- conflicted
+++ resolved
@@ -34,10 +34,7 @@
             var httpEndpoint =
                 cluster.Properties.ConnectivityEndpoints.FirstOrDefault(c => c.Name.Equals("HTTPS", StringComparison.OrdinalIgnoreCase));
             HttpEndpoint = httpEndpoint != null ? httpEndpoint.Location : null;
-<<<<<<< HEAD
             Error = cluster.Properties.ErrorInfos.Select(s => s.Message).FirstOrDefault();
-=======
-
             ResourceGroup = ClusterConfigurationUtils.GetResourceGroupFromClusterId(cluster.Id);
         }
 
@@ -55,7 +52,6 @@
 
                 AdditionalStorageAccounts = ClusterConfigurationUtils.GetAdditionStorageAccounts(clusterConfiguration, DefaultStorageAccount);
             }
->>>>>>> 77899682
         }
 
         /// <summary>
@@ -104,11 +100,11 @@
         public string HttpEndpoint { get; set; }
 
         /// <summary>
-<<<<<<< HEAD
         /// The error (if any).
         /// </summary>
         public string Error { get; set; }
-=======
+
+        /// <summary>
         /// Default storage account for this cluster.
         /// </summary>
         public string DefaultStorageAccount { get; set; }
@@ -127,6 +123,5 @@
         /// Additional storage accounts for this cluster
         /// </summary>
         public List<string> AdditionalStorageAccounts { get; set; }
->>>>>>> 77899682
     }
 }