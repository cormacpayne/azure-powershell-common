﻿# ----------------------------------------------------------------------------------
#
# Copyright Microsoft Corporation
# Licensed under the Apache License, Version 2.0 (the "License");
# you may not use this file except in compliance with the License.
# You may obtain a copy of the License at
# http://www.apache.org/licenses/LICENSE-2.0
# Unless required by applicable law or agreed to in writing, software
# distributed under the License is distributed on an "AS IS" BASIS,
# WITHOUT WARRANTIES OR CONDITIONS OF ANY KIND, either express or implied.
# See the License for the specific language governing permissions and
# limitations under the License.
# ----------------------------------------------------------------------------------

<#
.SYNOPSIS
Gets a website name for testing.
#>
function Get-WebsiteName
{
    return getAssetName
}

<#
.SYNOPSIS
Gets a website name for testing.
#>
function Get-TrafficManagerProfileName
{
    return getAssetName
}

<#
.SYNOPSIS
Gets a website name for testing.
#>
function Get-WebHostPlanName
{
    return getAssetName 
}

<#
.SYNOPSIS
Gets a resource group name for testing.
#>
function Get-ResourceGroupName
{
    return getAssetName
}

<#
.SYNOPSIS
<<<<<<< HEAD
Gets a database name for testing.
#>
function Get-DatabaseName
{
    return getAssetName
}

<#
.SYNOPSIS
Gets a database server name for testing.
#>
function Get-DatabaseServerName
{
    return getAssetName
}

<#
.SYNOPSIS
Gets a backup name for testing.
#>
function Get-BackupName
=======
Gets an aseName for testing.
#>
function Get-AseName
>>>>>>> 12bfe67f
{
    return getAssetName
}

<#
.SYNOPSIS
Gets the location for the Website. Default to West US if none found.
#>
function Get-Location
{
	if ([Microsoft.Azure.Test.HttpRecorder.HttpMockServer]::Mode -ne [Microsoft.Azure.Test.HttpRecorder.HttpRecorderMode]::Playback)
	{
		$namespace = "Microsoft.Web"
		$type = "sites"
		$location = Get-AzureRmResourceProvider -ProviderNamespace $namespace | where {$_.ResourceTypes[0].ResourceTypeName -eq $type}
  
		if ($location -eq $null) 
		{  
			return "West US"  
		} else 
		{  
			return $location.Locations[0]  
		}
	}

	return "WestUS"
}

<#
.SYNOPSIS
Gets the location for the Website. Default to West US if none found.
#>
function Get-SecondaryLocation
{
	if ([Microsoft.Azure.Test.HttpRecorder.HttpMockServer]::Mode -ne [Microsoft.Azure.Test.HttpRecorder.HttpRecorderMode]::Playback)
	{
		$namespace = "Microsoft.Web"
		$type = "sites"
		$location = Get-AzureRmResourceProvider -ProviderNamespace $namespace | where {$_.ResourceTypes[0].ResourceTypeName -eq $type}
  
		if ($location -eq $null) 
		{  
			return "East US"  
		} else 
		{  
			return $location.Locations[1]  
		}
	}

	return "EastUS"
}

<#
.SYNOPSIS
Cleans the website
#>
function Clean-Website($resourceGroup, $websiteName)
{
    if ([Microsoft.Azure.Test.HttpRecorder.HttpMockServer]::Mode -ne [Microsoft.Azure.Test.HttpRecorder.HttpRecorderMode]::Playback) 
	{
		$result = Remove-AzureRmWebsite -ResourceGroupName $resourceGroup.ToString() -WebsiteName $websiteName.ToString() -Force
    }
}

function PingWebApp($webApp)
{
	if ([Microsoft.Azure.Test.HttpRecorder.HttpMockServer]::Mode -ne [Microsoft.Azure.Test.HttpRecorder.HttpRecorderMode]::Playback) 
	{
		try 
		{
			$result = Invoke-WebRequest $webApp.HostNames[0] 
			$statusCode = $result.StatusCode
		} 
		catch [System.Net.WebException ] 
		{ 
			$statusCode = $_.Exception.Response.StatusCode
		}

		return $statusCode
    }
}

# Create a SAS Uri
function Get-SasUri
{
    param ([string] $storageAccount, [string] $storageKey, [string] $container, [TimeSpan] $duration, [Microsoft.WindowsAzure.Storage.Blob.SharedAccessBlobPermissions] $type)

	$uri = "https://$storageAccount.blob.core.windows.net/$container"

	$destUri = New-Object -TypeName System.Uri($uri);
	$cred = New-Object -TypeName Microsoft.WindowsAzure.Storage.Auth.StorageCredentials($storageAccount, $storageKey);
	$destBlob = New-Object -TypeName Microsoft.WindowsAzure.Storage.Blob.CloudPageBlob($destUri, $cred);
	$policy = New-Object Microsoft.WindowsAzure.Storage.Blob.SharedAccessBlobPolicy;
	$policy.Permissions = $type;
	$policy.SharedAccessExpiryTime = (Get-Date).Add($duration);
	$uri += $destBlob.GetSharedAccessSignature($policy);

	return $uri;
}<|MERGE_RESOLUTION|>--- conflicted
+++ resolved
@@ -50,7 +50,6 @@
 
 <#
 .SYNOPSIS
-<<<<<<< HEAD
 Gets a database name for testing.
 #>
 function Get-DatabaseName
@@ -72,11 +71,15 @@
 Gets a backup name for testing.
 #>
 function Get-BackupName
-=======
+{
+    return getAssetName
+}
+
+<#
+.SYNOPSIS
 Gets an aseName for testing.
 #>
 function Get-AseName
->>>>>>> 12bfe67f
 {
     return getAssetName
 }
