#
# Module manifest for module 'PSGet_AzureRM.Websites'
#
# Generated by: Microsoft Corporation
#
# Generated on: 4/3/2018
#

@{

# Script module or binary module file associated with this manifest.
# RootModule = ''

# Version number of this module.
<<<<<<< HEAD
ModuleVersion = '4.2.2'
=======
ModuleVersion = '5.0.0'
>>>>>>> 21161d16

# Supported PSEditions
# CompatiblePSEditions = @()

# ID used to uniquely identify this module
GUID = 'cc69c625-e961-43f4-8b50-0061eba6e4b6'

# Author of this module
Author = 'Microsoft Corporation'

# Company or vendor of this module
CompanyName = 'Microsoft Corporation'

# Copyright statement for this module
Copyright = 'Microsoft Corporation. All rights reserved.'

# Description of the functionality provided by this module
Description = 'Microsoft Azure PowerShell - Websites service cmdlets for Azure Resource Manager'

# Minimum version of the Windows PowerShell engine required by this module
PowerShellVersion = '5.0'

# Name of the Windows PowerShell host required by this module
# PowerShellHostName = ''

# Minimum version of the Windows PowerShell host required by this module
# PowerShellHostVersion = ''

# Minimum version of Microsoft .NET Framework required by this module. This prerequisite is valid for the PowerShell Desktop edition only.
DotNetFrameworkVersion = '4.5.2'

# Minimum version of the common language runtime (CLR) required by this module. This prerequisite is valid for the PowerShell Desktop edition only.
CLRVersion = '4.0'

# Processor architecture (None, X86, Amd64) required by this module
# ProcessorArchitecture = ''

# Modules that must be imported into the global environment prior to importing this module
RequiredModules = @(@{ModuleName = 'AzureRM.Profile'; ModuleVersion = '4.6.0'; })

# Assemblies that must be loaded prior to importing this module
RequiredAssemblies = '.\Microsoft.Azure.Management.Websites.dll', 
               '.\Microsoft.Azure.Commands.Common.Strategies.3.dll'

# Script files (.ps1) that are run in the caller's environment prior to importing this module.
# ScriptsToProcess = @()

# Type files (.ps1xml) to be loaded when importing this module
# TypesToProcess = @()

# Format files (.ps1xml) to be loaded when importing this module
# FormatsToProcess = @()

# Modules to import as nested modules of the module specified in RootModule/ModuleToProcess
NestedModules = @('.\Microsoft.Azure.Commands.Websites.dll')

# Functions to export from this module, for best performance, do not use wildcards and do not delete the entry, use an empty array if there are no functions to export.
FunctionsToExport = @()

# Cmdlets to export from this module, for best performance, do not use wildcards and do not delete the entry, use an empty array if there are no cmdlets to export.
CmdletsToExport = 'Get-AzureRmAppServicePlan', 'Set-AzureRmAppServicePlan', 
               'New-AzureRmAppServicePlan', 'Remove-AzureRmAppServicePlan', 
               'Get-AzureRmWebAppSlot', 'Get-AzureRmWebAppSlotConfigName', 
               'Get-AzureRmWebAppSlotMetrics', 
               'Get-AzureRmWebAppSlotPublishingProfile', 'New-AzureRmWebAppSlot', 
               'Remove-AzureRmWebAppSlot', 
               'Reset-AzureRmWebAppSlotPublishingProfile', 
               'Restart-AzureRmWebAppSlot', 'Set-AzureRmWebAppSlot', 
               'Set-AzureRmWebAppSlotConfigName', 'Start-AzureRmWebAppSlot', 
               'Stop-AzureRmWebAppSlot', 'Switch-AzureRmWebAppSlot', 
               'New-AzureRmWebAppDatabaseBackupSetting', 
               'Restore-AzureRmWebAppBackup', 'Get-AzureRmAppServicePlanMetrics', 
               'Get-AzureRmWebAppCertificate', 'Get-AzureRmWebAppSSLBinding', 
               'New-AzureRmWebAppSSLBinding', 'Remove-AzureRmWebAppSSLBinding', 
               'Edit-AzureRmWebAppBackupConfiguration', 'Get-AzureRmWebAppBackup', 
               'Get-AzureRmWebAppBackupConfiguration', 
               'Get-AzureRmWebAppBackupList', 'Get-AzureRmWebAppMetrics', 
               'Get-AzureRmWebAppPublishingProfile', 'Get-AzureRmWebApp', 
               'New-AzureRmWebAppBackup', 'Remove-AzureRmWebApp', 
               'New-AzureRmWebApp', 'Remove-AzureRmWebAppBackup', 
               'Reset-AzureRmWebAppPublishingProfile', 'Restart-AzureRmWebApp', 
               'Set-AzureRmWebApp', 'Start-AzureRmWebApp', 'Stop-AzureRmWebApp'

# Variables to export from this module
# VariablesToExport = @()

# Aliases to export from this module, for best performance, do not use wildcards and do not delete the entry, use an empty array if there are no aliases to export.
AliasesToExport = 'Swap-AzureRmWebAppSlot'

# DSC resources to export from this module
# DscResourcesToExport = @()

# List of all modules packaged with this module
# ModuleList = @()

# List of all files packaged with this module
# FileList = @()

# Private data to pass to the module specified in RootModule/ModuleToProcess. This may also contain a PSData hashtable with additional module metadata used by PowerShell.
PrivateData = @{

    PSData = @{

        # Tags applied to this module. These help with module discovery in online galleries.
        Tags = 'Azure','ResourceManager','ARM','Websites','Website','AppService'

        # A URL to the license for this module.
        LicenseUri = 'https://aka.ms/azps-license'

        # A URL to the main website for this project.
        ProjectUri = 'https://github.com/Azure/azure-powershell'

        # A URL to an icon representing this module.
        # IconUri = ''

        # ReleaseNotes of this module
<<<<<<< HEAD
        ReleaseNotes = '* Updated to the latest version of the Azure ClientRuntime'
=======
        ReleaseNotes = '* Upgrade to latest version of the Websites SDK
* Added -AssignIdentity & -Httpsonly properties for SetAzureWebApp'
>>>>>>> 21161d16

        # Prerelease string of this module
        # Prerelease = ''

        # Flag to indicate whether the module requires explicit user acceptance for install/update
        # RequireLicenseAcceptance = $false

        # External dependent modules of this module
        # ExternalModuleDependencies = @()

        Prerelease = 'preview'

    } # End of PSData hashtable
    
 } # End of PrivateData hashtable

# HelpInfo URI of this module
# HelpInfoURI = ''

# Default prefix for commands exported from this module. Override the default prefix using Import-Module -Prefix.
# DefaultCommandPrefix = ''

}
<|MERGE_RESOLUTION|>--- conflicted
+++ resolved
@@ -12,11 +12,7 @@
 # RootModule = ''
 
 # Version number of this module.
-<<<<<<< HEAD
-ModuleVersion = '4.2.2'
-=======
 ModuleVersion = '5.0.0'
->>>>>>> 21161d16
 
 # Supported PSEditions
 # CompatiblePSEditions = @()
@@ -133,12 +129,8 @@
         # IconUri = ''
 
         # ReleaseNotes of this module
-<<<<<<< HEAD
-        ReleaseNotes = '* Updated to the latest version of the Azure ClientRuntime'
-=======
         ReleaseNotes = '* Upgrade to latest version of the Websites SDK
 * Added -AssignIdentity & -Httpsonly properties for SetAzureWebApp'
->>>>>>> 21161d16
 
         # Prerelease string of this module
         # Prerelease = ''
