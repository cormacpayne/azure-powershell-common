--- conflicted
+++ resolved
@@ -12,18 +12,13 @@
 // limitations under the License.
 // ----------------------------------------------------------------------------------
 
-<<<<<<< HEAD
 using Microsoft.Azure.Commands.RecoveryServices.Backup.Cmdlets.Models;
 using Microsoft.Azure.Management.RecoveryServices.Backup.Models;
-=======
->>>>>>> 2d96f734
 using System;
 using System.Collections.Generic;
 using System.Linq;
 using System.Text;
 using System.Threading.Tasks;
-using Microsoft.Azure.Commands.RecoveryServices.Backup.Cmdlets.Models;
-using Microsoft.Azure.Management.RecoveryServices.Backup.Models;
 
 namespace Microsoft.Azure.Commands.RecoveryServices.Backup.Cmdlets.ProviderModel
 {
@@ -45,16 +40,12 @@
 
         ProtectionPolicyResponse CreatePolicy();
 
-<<<<<<< HEAD
-        ProtectionPolicyResponse ModifyPolicy();
+        List<AzureRmRecoveryServicesJobBase> ModifyPolicy();
 
         ProtectionPolicyResponse GetPolicy();
 
         void DeletePolicy();
 
         List<AzureRmRecoveryServicesContainerBase> ListProtectionContainers();
-=======
-        List<AzureRmRecoveryServicesJobBase> ModifyPolicy();
->>>>>>> 2d96f734
     }
 }