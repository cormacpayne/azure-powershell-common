﻿// ----------------------------------------------------------------------------------
//
// Copyright Microsoft Corporation
// Licensed under the Apache License, Version 2.0 (the "License");
// you may not use this file except in compliance with the License.
// You may obtain a copy of the License at
// http://www.apache.org/licenses/LICENSE-2.0
// Unless required by applicable law or agreed to in writing, software
// distributed under the License is distributed on an "AS IS" BASIS,
// WITHOUT WARRANTIES OR CONDITIONS OF ANY KIND, either express or implied.
// See the License for the specific language governing permissions and
// limitations under the License.
// ----------------------------------------------------------------------------------

using System;
using System.Collections.Generic;
using System.Linq;
using System.Text;
using System.Threading.Tasks;
using Microsoft.Azure.Management.RecoveryServices.Backup.Models;
using Microsoft.Azure.Commands.RecoveryServices.Backup.Helpers;
<<<<<<< HEAD
using Microsoft.Azure.Commands.RecoveryServices.Backup.Cmdlets.HydraAdapter;
=======
using Microsoft.Azure.Commands.RecoveryServices.Backup.Cmdlets.Models;
>>>>>>> bf79f3f8

namespace Microsoft.Azure.Commands.RecoveryServices.Backup.Cmdlets.ProviderModel
{
    public class IaasVmPsBackupProvider : IPsBackupProvider
    {
        ProviderData ProviderData { get; set; }
        HydraAdapter.HydraAdapter HydraAdapter { get; set; }

        public void Initialize(ProviderData providerData, HydraAdapter.HydraAdapter hydraAdapter)
        {
            this.ProviderData = providerData;
            this.HydraAdapter = hydraAdapter;
        }

        public BaseRecoveryServicesJobResponse EnableProtection()
        {
            throw new NotImplementedException();
        }

        public BaseRecoveryServicesJobResponse DisableProtection()
        {
            throw new NotImplementedException();
        }

        public BaseRecoveryServicesJobResponse TriggerBackup()
        {
            throw new NotImplementedException();
        }

        public BaseRecoveryServicesJobResponse TriggerRestore()
        {
            throw new NotImplementedException();
        }

        public ProtectedItemResponse GetProtectedItem()
        {
            throw new NotImplementedException();
        }

        AzureRmRecoveryServicesRecoveryPointBase GetRecoveryPointDetails()
        {
            RecoveryPointResponse response = null;
            AzureRmRecoveryServicesItemBase item = providerData.ProviderParameters[GetRecoveryPointParams.Item]
                as AzureRmRecoveryServicesItemBase;

            string recoveryPointId = providerData.ProviderParameters[GetRecoveryPointParams.RecoveryPointId].ToString();

            if (item == null)
            {
                throw new InvalidCastException("Cant convert input to AzureRmRecoveryServicesItemBase");
            }

            string containerName = item.ContainerName;
            string protectedItemName = item.Name;

            var rpResponse = hydraAdapter.GetRecoveryPointDetails(containerName, protectedItemName, recoveryPointId);
            return RecoveryPointConversions.GetPSAzureRecoveryPoints(rpResponse);
        }

        List<AzureRmRecoveryServicesRecoveryPointBase> ListRecoveryPoints()
        {
            RecoveryPointResponse response = null;
            DateTime startDate = (DateTime)(providerData.ProviderParameters[GetRecoveryPointParams.StartDate]);
            DateTime endDate = (DateTime)(providerData.ProviderParameters[GetRecoveryPointParams.EndDate]);
            AzureRmRecoveryServicesItemBase item = providerData.ProviderParameters[GetRecoveryPointParams.Item]
                as AzureRmRecoveryServicesItemBase;

            if (item == null)
            {
                throw new InvalidCastException("Cant convert input to AzureRmRecoveryServicesItemBase");
            }

            string containerName = item.ContainerName;
            string protectedItemName = item.Name;

            TimeSpan duration = endDate - startDate;

            if (duration.TotalDays > 30)
        {
                throw new Exception("Time difference should not be more than 30 days"); //tbd: Correct nsg and exception type
            }

            //we need to fetch the list of RPs
            RecoveryPointQueryParameters queryFilter = new RecoveryPointQueryParameters();
            queryFilter.StartDate = CommonHelpers.GetDateTimeStringForService(startDate);
            queryFilter.EndDate = CommonHelpers.GetDateTimeStringForService(endDate);
            RecoveryPointListResponse rpListResponse = null;
            rpListResponse = hydraAdapter.GetRecoveryPoints(containerName, protectedItemName, queryFilter);
            return RecoveryPointConversions.GetPSAzureRecoveryPoints(rpListResponse);
        }

        public ProtectionPolicyResponse CreatePolicy()
        {
            string policyName = (string)ProviderData.ProviderParameters[PolicyParams.PolicyName];
            WorkloadType workloadType = (WorkloadType)ProviderData.ProviderParameters[PolicyParams.WorkloadType];
            BackupManagementType backupManagementType = (BackupManagementType)ProviderData.ProviderParameters[
                                                                              PolicyParams.BackupManagementType];
            AzureRmRecoveryServicesRetentionPolicyBase retentionPolicy = (AzureRmRecoveryServicesRetentionPolicyBase)
                                                 ProviderData.ProviderParameters[PolicyParams.RetentionPolicy];
            AzureRmRecoveryServicesSchedulePolicyBase schedulePolicy = (AzureRmRecoveryServicesSchedulePolicyBase)
                                                 ProviderData.ProviderParameters[PolicyParams.SchedulePolicy];
            string resourceName = (string)ProviderData.ProviderParameters[PolicyParams.ResourceName];
            string resourceGroupName = (string)ProviderData.ProviderParameters[PolicyParams.ResourceGroupName];


            // do validations
            ValidateAzureVMWorkloadType(workloadType);

            // validate both RetentionPolicy and SchedulePolicy
            ValidateAzureVMRetentionPolicy(retentionPolicy);
            ValidateAzureVMSchedulePolicy(schedulePolicy);

            // construct Hydra policy request            
            ProtectionPolicyRequest hydraRequest = new ProtectionPolicyRequest()
            {
                Item = new ProtectionPolicyResource()
                {
                    Properties = new AzureIaaSVMProtectionPolicy()
                    {
                        RetentionPolicy = PolicyHelpers.GetHydraLongTermRetentionPolicy(
                                                (AzureRmRecoveryServicesLongTermRetentionPolicy)retentionPolicy),
                        SchedulePolicy = PolicyHelpers.GetHydraSimpleSchedulePolicy(
                                                (AzureRmRecoveryServicesSimpleSchedulePolicy)schedulePolicy)
                    }
                }
            };

            return HydraAdapter.CreateOrUpdateProtectionPolicy(
                                 resourceGroupName,
                                 resourceName,
                                 policyName,
                                 hydraRequest);
        }

        public List<AzureRmRecoveryServicesJobBase> ModifyPolicy()
        {
            AzureRmRecoveryServicesRetentionPolicyBase retentionPolicy = (AzureRmRecoveryServicesRetentionPolicyBase)
                                                 ProviderData.ProviderParameters[PolicyParams.RetentionPolicy];
            AzureRmRecoveryServicesSchedulePolicyBase schedulePolicy = (AzureRmRecoveryServicesSchedulePolicyBase)
                                                 ProviderData.ProviderParameters[PolicyParams.SchedulePolicy];
            AzureRmRecoveryServicesPolicyBase policy = (AzureRmRecoveryServicesPolicyBase)
                                                 ProviderData.ProviderParameters[PolicyParams.ProtectionPolicy];
            string resourceName = (string)ProviderData.ProviderParameters[PolicyParams.ResourceName];
            string resourceGroupName = (string)ProviderData.ProviderParameters[PolicyParams.ResourceGroupName];

            // do validations
            ValidateAzureVMProtectionPolicy(policy);

            // RetentionPolicy and SchedulePolicy both should not be empty
            if (retentionPolicy == null && schedulePolicy == null)
            {
                throw new ArgumentException("Both RetentionPolicy and SchedulePolicy are Empty .. nothing to update");
            }

            // validate RetentionPolicy and SchedulePolicy
            if (schedulePolicy != null)
            {
                ValidateAzureVMSchedulePolicy(schedulePolicy);
                ((AzureRmRecoveryServicesIaasVmPolicy)policy).SchedulePolicy = schedulePolicy;
            }
            if (retentionPolicy != null)
            {
                ValidateAzureVMRetentionPolicy(retentionPolicy);
                ((AzureRmRecoveryServicesIaasVmPolicy)policy).RetentionPolicy = retentionPolicy;
            }

            // Now validate both RetentionPolicy and SchedulePolicy matches or not
            PolicyHelpers.ValidateLongTermRetentionPolicyWithSimpleRetentionPolicy(
                (AzureRmRecoveryServicesLongTermRetentionPolicy)((AzureRmRecoveryServicesIaasVmPolicy)policy).RetentionPolicy,
                (AzureRmRecoveryServicesSimpleSchedulePolicy)((AzureRmRecoveryServicesIaasVmPolicy)policy).SchedulePolicy);

            // construct Hydra policy request            
            ProtectionPolicyRequest hydraRequest = new ProtectionPolicyRequest()
            {
                Item = new ProtectionPolicyResource()
                {
                    Properties = new AzureIaaSVMProtectionPolicy()
                    {
                        RetentionPolicy = PolicyHelpers.GetHydraLongTermRetentionPolicy(
                                  (AzureRmRecoveryServicesLongTermRetentionPolicy)((AzureRmRecoveryServicesIaasVmPolicy)policy).RetentionPolicy),
                        SchedulePolicy = PolicyHelpers.GetHydraSimpleSchedulePolicy(
                                  (AzureRmRecoveryServicesSimpleSchedulePolicy)((AzureRmRecoveryServicesIaasVmPolicy)policy).SchedulePolicy)
                    }
                }
            };

            ProtectionPolicyResponse response = HydraAdapter.CreateOrUpdateProtectionPolicy(
                                                               resourceGroupName,
                                                               resourceName,
                                                               policy.Name,
                                                               hydraRequest);

            List<AzureRmRecoveryServicesJobBase> jobsList = new List<AzureRmRecoveryServicesJobBase>();

            if (/*response.StatusCode == System.Net.HttpStatusCode.Accepted*/ true)
            {
                // poll for AsyncHeader and get the jobsList
                // TBD
            }
            else
            {
                // no datasources attached to policy
                // hence no jobs and no action.
            }

            return jobsList;
        }

        public List<AzureRmRecoveryServicesContainerBase> ListProtectionContainers()
        {
            string name = (string)this.ProviderData.ProviderParameters[ContainerParams.Name];
            ContainerRegistrationStatus status = (ContainerRegistrationStatus)this.ProviderData.ProviderParameters[ContainerParams.Status];
            ARSVault vault = (ARSVault)this.ProviderData.ProviderParameters[ContainerParams.Vault];
            string resourceGroupName = (string)this.ProviderData.ProviderParameters[ContainerParams.ResourceGroupName];

            ProtectionContainerListQueryParams queryParams = new ProtectionContainerListQueryParams();

            // 1. Filter by Name
            queryParams.FriendlyName = name;

            // 2. Filter by ContainerType
            queryParams.ProviderType = ProviderType.AzureIaasVM.ToString();

            // 3. Filter by Status
            queryParams.RegistrationStatus = status.ToString();

            var listResponse = HydraAdapter.ListContainers(vault.ResouceGroupName, vault.Name, queryParams);

            List<AzureRmRecoveryServicesContainerBase> containerModels = ConversionHelpers.GetContainerModelList(listResponse);

            // 4. Filter by RG Name
            if (!string.IsNullOrEmpty(resourceGroupName))
            {
                containerModels = containerModels.Where(containerModel =>
                    (containerModel as AzureRmRecoveryServicesIaasVmContainer).ResourceGroupName == resourceGroupName).ToList();
            }

            return containerModels;
        }

        public ProtectionPolicyResponse GetPolicy()
        {
            throw new NotImplementedException();
        }

        public void DeletePolicy()
        {
            throw new NotImplementedException();
        }

        #region private
        private void ValidateAzureVMWorkloadType(WorkloadType type)
        {
            if (type != WorkloadType.AzureVM)
            {
                throw new ArgumentException("ExpectedWorkloadType = " + type.ToString());
            }
        }

        private void ValidateAzureVMProtectionPolicy(AzureRmRecoveryServicesPolicyBase policy)
        {
            if (policy == null || policy.GetType() != typeof(AzureRmRecoveryServicesIaasVmPolicy))
        {
                throw new ArgumentException("ProtectionPolicy is NULL or not of type AzureRmRecoveryServicesIaasVmPolicy");
            }

            ValidateAzureVMWorkloadType(policy.WorkloadType);

            // call validation
            policy.Validate();
        }

        private void ValidateAzureVMSchedulePolicy(AzureRmRecoveryServicesSchedulePolicyBase policy)
        {
            if (policy == null || policy.GetType() != typeof(AzureRmRecoveryServicesSimpleSchedulePolicy))
        {
                throw new ArgumentException("SchedulePolicy is NULL or not of type AzureRmRecoveryServicesSimpleSchedulePolicy");
            }

            // call validation
            policy.Validate();
        }

        private void ValidateAzureVMRetentionPolicy(AzureRmRecoveryServicesRetentionPolicyBase policy)
        {
            if (policy == null || policy.GetType() != typeof(AzureRmRecoveryServicesLongTermRetentionPolicy))
        {
                throw new ArgumentException("RetentionPolicy is NULL or not of type AzureRmRecoveryServicesLongTermRetentionPolicy");
            }

            // call validation
            policy.Validate();
        }
        #endregion
    }
}<|MERGE_RESOLUTION|>--- conflicted
+++ resolved
@@ -19,11 +19,8 @@
 using System.Threading.Tasks;
 using Microsoft.Azure.Management.RecoveryServices.Backup.Models;
 using Microsoft.Azure.Commands.RecoveryServices.Backup.Helpers;
-<<<<<<< HEAD
+using Microsoft.Azure.Commands.RecoveryServices.Backup.Cmdlets.Models;
 using Microsoft.Azure.Commands.RecoveryServices.Backup.Cmdlets.HydraAdapter;
-=======
-using Microsoft.Azure.Commands.RecoveryServices.Backup.Cmdlets.Models;
->>>>>>> bf79f3f8
 
 namespace Microsoft.Azure.Commands.RecoveryServices.Backup.Cmdlets.ProviderModel
 {
@@ -135,7 +132,7 @@
             // validate both RetentionPolicy and SchedulePolicy
             ValidateAzureVMRetentionPolicy(retentionPolicy);
             ValidateAzureVMSchedulePolicy(schedulePolicy);
-
+           
             // construct Hydra policy request            
             ProtectionPolicyRequest hydraRequest = new ProtectionPolicyRequest()
             {
@@ -159,7 +156,7 @@
         }
 
         public List<AzureRmRecoveryServicesJobBase> ModifyPolicy()
-        {
+        {            
             AzureRmRecoveryServicesRetentionPolicyBase retentionPolicy = (AzureRmRecoveryServicesRetentionPolicyBase)
                                                  ProviderData.ProviderParameters[PolicyParams.RetentionPolicy];
             AzureRmRecoveryServicesSchedulePolicyBase schedulePolicy = (AzureRmRecoveryServicesSchedulePolicyBase)
@@ -168,10 +165,10 @@
                                                  ProviderData.ProviderParameters[PolicyParams.ProtectionPolicy];
             string resourceName = (string)ProviderData.ProviderParameters[PolicyParams.ResourceName];
             string resourceGroupName = (string)ProviderData.ProviderParameters[PolicyParams.ResourceGroupName];
-
+          
             // do validations
             ValidateAzureVMProtectionPolicy(policy);
-
+            
             // RetentionPolicy and SchedulePolicy both should not be empty
             if (retentionPolicy == null && schedulePolicy == null)
             {
@@ -183,12 +180,12 @@
             {
                 ValidateAzureVMSchedulePolicy(schedulePolicy);
                 ((AzureRmRecoveryServicesIaasVmPolicy)policy).SchedulePolicy = schedulePolicy;
-            }
+            }            
             if (retentionPolicy != null)
             {
                 ValidateAzureVMRetentionPolicy(retentionPolicy);
-                ((AzureRmRecoveryServicesIaasVmPolicy)policy).RetentionPolicy = retentionPolicy;
-            }
+                ((AzureRmRecoveryServicesIaasVmPolicy)policy).RetentionPolicy = retentionPolicy; 
+            }            
 
             // Now validate both RetentionPolicy and SchedulePolicy matches or not
             PolicyHelpers.ValidateLongTermRetentionPolicyWithSimpleRetentionPolicy(
@@ -202,14 +199,14 @@
                 {
                     Properties = new AzureIaaSVMProtectionPolicy()
                     {
-                        RetentionPolicy = PolicyHelpers.GetHydraLongTermRetentionPolicy(
+                        RetentionPolicy = PolicyHelpers.GetHydraLongTermRetentionPolicy(                                 
                                   (AzureRmRecoveryServicesLongTermRetentionPolicy)((AzureRmRecoveryServicesIaasVmPolicy)policy).RetentionPolicy),
-                        SchedulePolicy = PolicyHelpers.GetHydraSimpleSchedulePolicy(
+                        SchedulePolicy = PolicyHelpers.GetHydraSimpleSchedulePolicy(                                 
                                   (AzureRmRecoveryServicesSimpleSchedulePolicy)((AzureRmRecoveryServicesIaasVmPolicy)policy).SchedulePolicy)
-                    }
+                    }                    
                 }
             };
-
+                        
             ProtectionPolicyResponse response = HydraAdapter.CreateOrUpdateProtectionPolicy(
                                                                resourceGroupName,
                                                                resourceName,
@@ -286,7 +283,7 @@
         private void ValidateAzureVMProtectionPolicy(AzureRmRecoveryServicesPolicyBase policy)
         {
             if (policy == null || policy.GetType() != typeof(AzureRmRecoveryServicesIaasVmPolicy))
-        {
+            {
                 throw new ArgumentException("ProtectionPolicy is NULL or not of type AzureRmRecoveryServicesIaasVmPolicy");
             }
 
@@ -299,7 +296,7 @@
         private void ValidateAzureVMSchedulePolicy(AzureRmRecoveryServicesSchedulePolicyBase policy)
         {
             if (policy == null || policy.GetType() != typeof(AzureRmRecoveryServicesSimpleSchedulePolicy))
-        {
+            {
                 throw new ArgumentException("SchedulePolicy is NULL or not of type AzureRmRecoveryServicesSimpleSchedulePolicy");
             }
 
@@ -310,10 +307,10 @@
         private void ValidateAzureVMRetentionPolicy(AzureRmRecoveryServicesRetentionPolicyBase policy)
         {
             if (policy == null || policy.GetType() != typeof(AzureRmRecoveryServicesLongTermRetentionPolicy))
-        {
+            {
                 throw new ArgumentException("RetentionPolicy is NULL or not of type AzureRmRecoveryServicesLongTermRetentionPolicy");
             }
-
+            
             // call validation
             policy.Validate();
         }
