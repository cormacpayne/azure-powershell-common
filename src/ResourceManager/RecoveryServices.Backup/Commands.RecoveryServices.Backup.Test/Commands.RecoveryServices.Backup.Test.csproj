﻿<?xml version="1.0" encoding="utf-8"?>
<Project ToolsVersion="12.0" DefaultTargets="Build" xmlns="http://schemas.microsoft.com/developer/msbuild/2003">
  <Import Project="$(MSBuildExtensionsPath)\$(MSBuildToolsVersion)\Microsoft.Common.props" Condition="Exists('$(MSBuildExtensionsPath)\$(MSBuildToolsVersion)\Microsoft.Common.props')" />
  <PropertyGroup>
    <Configuration Condition=" '$(Configuration)' == '' ">Debug</Configuration>
    <Platform Condition=" '$(Platform)' == '' ">AnyCPU</Platform>
    <ProjectGuid>{65E15D74-1E24-4600-8671-D0B420524B17}</ProjectGuid>
    <OutputType>Library</OutputType>
    <AppDesignerFolder>Properties</AppDesignerFolder>
    <RootNamespace>Commands.RecoveryServices.Backup.Test</RootNamespace>
    <AssemblyName>Microsoft.Azure.Commands.RecoveryServices.Backup.Test</AssemblyName>
    <TargetFrameworkVersion>v4.5</TargetFrameworkVersion>
    <FileAlignment>512</FileAlignment>
  </PropertyGroup>
  <PropertyGroup Condition=" '$(Configuration)|$(Platform)' == 'Debug|AnyCPU' ">
    <DebugSymbols>true</DebugSymbols>
    <DebugType>full</DebugType>
    <Optimize>false</Optimize>
    <OutputPath>bin\Debug\</OutputPath>
    <DefineConstants>DEBUG;TRACE</DefineConstants>
    <ErrorReport>prompt</ErrorReport>
    <WarningLevel>4</WarningLevel>
  </PropertyGroup>
  <PropertyGroup Condition=" '$(Configuration)|$(Platform)' == 'Release|AnyCPU' ">
    <DebugType>pdbonly</DebugType>
    <Optimize>true</Optimize>
    <OutputPath>bin\Release\</OutputPath>
    <DefineConstants>TRACE</DefineConstants>
    <ErrorReport>prompt</ErrorReport>
    <WarningLevel>4</WarningLevel>
  </PropertyGroup>
  <ItemGroup>
    <Reference Include="Hyak.Common">
      <HintPath>..\..\..\packages\Hyak.Common.1.0.3\lib\portable-net403+win+wpa81\Hyak.Common.dll</HintPath>
    </Reference>
    <Reference Include="Microsoft.Azure.Common">
      <HintPath>..\..\..\packages\Microsoft.Azure.Common.2.1.0\lib\net45\Microsoft.Azure.Common.dll</HintPath>
    </Reference>
    <Reference Include="Microsoft.Azure.Common.Authentication">
      <HintPath>..\..\..\packages\Microsoft.Azure.Common.Authentication.1.6.1-preview\lib\net45\Microsoft.Azure.Common.Authentication.dll</HintPath>
    </Reference>
    <Reference Include="Microsoft.Azure.Management.RecoveryServicesBackupManagement">
      <HintPath>..\Commands.RecoveryServices.Backup.HydraAdapter\Resources\Microsoft.Azure.Management.RecoveryServicesBackupManagement.dll</HintPath>
    </Reference>
    <Reference Include="Microsoft.Azure.Test.Framework, Version=1.0.5568.26003, Culture=neutral, PublicKeyToken=31bf3856ad364e35, processorArchitecture=MSIL">
      <SpecificVersion>False</SpecificVersion>
      <HintPath>..\..\..\packages\Microsoft.Azure.Test.Framework.1.0.5799.28345-prerelease\lib\net45\Microsoft.Azure.Test.Framework.dll</HintPath>
    </Reference>
    <Reference Include="Microsoft.Azure.Test.HttpRecorder">
      <HintPath>..\..\..\packages\Microsoft.Azure.Test.HttpRecorder.1.0.5799.28345-prerelease\lib\net45\Microsoft.Azure.Test.HttpRecorder.dll</HintPath>
    </Reference>
    <Reference Include="Microsoft.IdentityModel.Clients.ActiveDirectory.WindowsForms, Version=2.12.0.0, Culture=neutral, PublicKeyToken=31bf3856ad364e35, processorArchitecture=MSIL">
      <SpecificVersion>False</SpecificVersion>
      <HintPath>..\..\..\packages\Microsoft.IdentityModel.Clients.ActiveDirectory.2.18.206251556\lib\net45\Microsoft.IdentityModel.Clients.ActiveDirectory.WindowsForms.dll</HintPath>
    </Reference>
    <Reference Include="System" />
    <Reference Include="System.Configuration" />
    <Reference Include="System.Core" />
    <Reference Include="System.Management.Automation, Version=3.0.0.0, Culture=neutral, PublicKeyToken=31bf3856ad364e35, processorArchitecture=MSIL">
      <SpecificVersion>False</SpecificVersion>
      <HintPath>C:\Windows\Microsoft.NET\assembly\GAC_MSIL\System.Management.Automation\v4.0_3.0.0.0__31bf3856ad364e35\System.Management.Automation.dll</HintPath>
    </Reference>
    <Reference Include="System.Net.Http" />
    <Reference Include="System.Xml.Linq" />
    <Reference Include="System.Data.DataSetExtensions" />
    <Reference Include="Microsoft.CSharp" />
    <Reference Include="System.Data" />
    <Reference Include="System.Xml" />
    <Reference Include="xunit">
      <HintPath>..\..\..\packages\xunit.1.9.2\lib\net20\xunit.dll</HintPath>
    </Reference>
  </ItemGroup>
  <ItemGroup>
    <Compile Include="Properties\AssemblyInfo.cs" />
<<<<<<< HEAD
    <None Include="ScenarioTests\IaasVm\JobTests.ps1">
=======
    <None Include="ScenarioTests\IaasVm\ItemTests.ps1">
>>>>>>> 23dcb278
      <CopyToOutputDirectory>Always</CopyToOutputDirectory>
    </None>
    <None Include="ScenarioTests\IaasVm\PolicyTests.ps1">
      <CopyToOutputDirectory>Always</CopyToOutputDirectory>
    </None>
    <None Include="ScenarioTests\IaasVm\ContainerTests.ps1">
      <CopyToOutputDirectory>Always</CopyToOutputDirectory>
    </None>
<<<<<<< HEAD
    <Compile Include="ScenarioTests\IaasVm\JobTests.cs" />
=======
    <Compile Include="ScenarioTests\IaasVm\ItemTests.cs" />
>>>>>>> 23dcb278
    <Compile Include="ScenarioTests\IaasVm\PolicyTests.cs" />
    <Compile Include="ScenarioTests\IaasVm\ContainerTests.cs" />
    <Compile Include="ScenarioTests\TestsBase.cs" />
    <None Include="SessionRecords\Microsoft.Azure.Commands.RecoveryServices.Backup.Test.ScenarioTests.ContainerTests\TestGetContainerScenario.json">
      <CopyToOutputDirectory>Always</CopyToOutputDirectory>
    </None>
<<<<<<< HEAD
    <None Include="SessionRecords\Microsoft.Azure.Commands.RecoveryServices.Backup.Test.ScenarioTests.JobTests\TestGetJobDetails.json">
      <CopyToOutputDirectory>Always</CopyToOutputDirectory>
    </None>
    <None Include="SessionRecords\Microsoft.Azure.Commands.RecoveryServices.Backup.Test.ScenarioTests.JobTests\TestGetJobs.json">
      <CopyToOutputDirectory>Always</CopyToOutputDirectory>
    </None>
    <None Include="SessionRecords\Microsoft.Azure.Commands.RecoveryServices.Backup.Test.ScenarioTests.JobTests\TestGetJobsBackupManagementTypeFilter.json">
      <CopyToOutputDirectory>Always</CopyToOutputDirectory>
    </None>
    <None Include="SessionRecords\Microsoft.Azure.Commands.RecoveryServices.Backup.Test.ScenarioTests.JobTests\TestGetJobsOperationFilter.json">
      <CopyToOutputDirectory>Always</CopyToOutputDirectory>
    </None>
    <None Include="SessionRecords\Microsoft.Azure.Commands.RecoveryServices.Backup.Test.ScenarioTests.JobTests\TestGetJobsStatusFilter.json">
      <CopyToOutputDirectory>Always</CopyToOutputDirectory>
    </None>
    <None Include="SessionRecords\Microsoft.Azure.Commands.RecoveryServices.Backup.Test.ScenarioTests.JobTests\TestGetJobsTimeFilter.json">
      <CopyToOutputDirectory>Always</CopyToOutputDirectory>
    </None>
    <None Include="SessionRecords\Microsoft.Azure.Commands.RecoveryServices.Backup.Test.ScenarioTests.JobTests\TestWaitJobPipeScenario.json">
      <CopyToOutputDirectory>Always</CopyToOutputDirectory>
    </None>
    <None Include="SessionRecords\Microsoft.Azure.Commands.RecoveryServices.Backup.Test.ScenarioTests.JobTests\TestWaitJobScenario.json">
=======
    <None Include="SessionRecords\Microsoft.Azure.Commands.RecoveryServices.Backup.Test.ScenarioTests.ItemTests\TestGetItemScenario.json">
>>>>>>> 23dcb278
      <CopyToOutputDirectory>Always</CopyToOutputDirectory>
    </None>
  </ItemGroup>
  <ItemGroup />
  <ItemGroup>
    <ProjectReference Include="..\..\Common\Commands.ScenarioTests.ResourceManager.Common\Commands.ScenarioTests.ResourceManager.Common.csproj">
      <Project>{3436a126-edc9-4060-8952-9a1be34cdd95}</Project>
      <Name>Commands.ScenarioTests.ResourceManager.Common</Name>
    </ProjectReference>
    <ProjectReference Include="..\..\RecoveryServices\Commands.RecoveryServices\Commands.RecoveryServices.csproj">
      <Project>{604260dc-b392-4cf4-81ec-34b14591e2d2}</Project>
      <Name>Commands.RecoveryServices</Name>
    </ProjectReference>
    <ProjectReference Include="..\Commands.RecoveryServices.Backup.Cmdlets.csproj">
      <Project>{3b3e879a-f856-46bf-aff9-8ad6760cf7b9}</Project>
      <Name>Commands.RecoveryServices.Backup.Cmdlets</Name>
    </ProjectReference>
    <ProjectReference Include="..\Commands.RecoveryServices.Backup.Models\Commands.RecoveryServices.Backup.Models.csproj">
      <Project>{30b92759-50b3-494e-b9f0-ec9a2ce9d57b}</Project>
      <Name>Commands.RecoveryServices.Backup.Models</Name>
    </ProjectReference>
  </ItemGroup>
  <ItemGroup>
    <WCFMetadata Include="Service References\" />
  </ItemGroup>
  <ItemGroup>
    <Service Include="{82A7F48D-3B50-4B1E-B82E-3ADA8210C358}" />
  </ItemGroup>
  <Import Project="$(MSBuildToolsPath)\Microsoft.CSharp.targets" />
  <!-- To modify your build process, add your task inside one of the targets below and uncomment it. 
       Other similar extension points exist, see Microsoft.Common.targets.
  <Target Name="BeforeBuild">
  </Target>
  <Target Name="AfterBuild">
  </Target>
  -->
</Project><|MERGE_RESOLUTION|>--- conflicted
+++ resolved
@@ -72,11 +72,10 @@
   </ItemGroup>
   <ItemGroup>
     <Compile Include="Properties\AssemblyInfo.cs" />
-<<<<<<< HEAD
     <None Include="ScenarioTests\IaasVm\JobTests.ps1">
-=======
+      <CopyToOutputDirectory>Always</CopyToOutputDirectory>
+    </None>
     <None Include="ScenarioTests\IaasVm\ItemTests.ps1">
->>>>>>> 23dcb278
       <CopyToOutputDirectory>Always</CopyToOutputDirectory>
     </None>
     <None Include="ScenarioTests\IaasVm\PolicyTests.ps1">
@@ -85,18 +84,14 @@
     <None Include="ScenarioTests\IaasVm\ContainerTests.ps1">
       <CopyToOutputDirectory>Always</CopyToOutputDirectory>
     </None>
-<<<<<<< HEAD
     <Compile Include="ScenarioTests\IaasVm\JobTests.cs" />
-=======
     <Compile Include="ScenarioTests\IaasVm\ItemTests.cs" />
->>>>>>> 23dcb278
     <Compile Include="ScenarioTests\IaasVm\PolicyTests.cs" />
     <Compile Include="ScenarioTests\IaasVm\ContainerTests.cs" />
     <Compile Include="ScenarioTests\TestsBase.cs" />
     <None Include="SessionRecords\Microsoft.Azure.Commands.RecoveryServices.Backup.Test.ScenarioTests.ContainerTests\TestGetContainerScenario.json">
       <CopyToOutputDirectory>Always</CopyToOutputDirectory>
     </None>
-<<<<<<< HEAD
     <None Include="SessionRecords\Microsoft.Azure.Commands.RecoveryServices.Backup.Test.ScenarioTests.JobTests\TestGetJobDetails.json">
       <CopyToOutputDirectory>Always</CopyToOutputDirectory>
     </None>
@@ -119,9 +114,9 @@
       <CopyToOutputDirectory>Always</CopyToOutputDirectory>
     </None>
     <None Include="SessionRecords\Microsoft.Azure.Commands.RecoveryServices.Backup.Test.ScenarioTests.JobTests\TestWaitJobScenario.json">
-=======
+      <CopyToOutputDirectory>Always</CopyToOutputDirectory>
+    </None>
     <None Include="SessionRecords\Microsoft.Azure.Commands.RecoveryServices.Backup.Test.ScenarioTests.ItemTests\TestGetItemScenario.json">
->>>>>>> 23dcb278
       <CopyToOutputDirectory>Always</CopyToOutputDirectory>
     </None>
   </ItemGroup>
