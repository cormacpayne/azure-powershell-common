--- conflicted
+++ resolved
@@ -138,10 +138,7 @@
     </Reference>
     <Reference Include="System.Spatial, Version=5.6.2.0, Culture=neutral, PublicKeyToken=31bf3856ad364e35, processorArchitecture=MSIL">
       <HintPath>..\..\..\packages\System.Spatial.5.6.2\lib\net40\System.Spatial.dll</HintPath>
-<<<<<<< HEAD
-=======
-      <Private>True</Private>
->>>>>>> 6ea326e2
+      <Private>True</Private>
     </Reference>
     <Reference Include="System.Xml.Linq" />
     <Reference Include="System.Data.DataSetExtensions" />
