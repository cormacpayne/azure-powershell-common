﻿<!--
    Please leave this section at the top of the change log.

    Changes for the current release should go under the section titled "Current Release", and should adhere to the following format:

    ## Current Release
    * Overview of change #1
        - Additional information about change #1
    * Overview of change #2
        - Additional information about change #2
        - Additional information about change #2
    * Overview of change #3
    * Overview of change #4
        - Additional information about change #4

    ## YYYY.MM.DD - Version X.Y.Z (Previous Release)
    * Overview of change #1
        - Additional information about change #1
-->

## Current Release
<<<<<<< HEAD
* Add parameter "SetupScriptContainerSasUri" and "Edition" for "Set-AzureRmDataFactoryV2IntegrationRuntime" cmd to enable custom setup and edition selection functionality
=======
* Fix credential encryption issue that caused no meaningful error for some encryption operations. 
>>>>>>> 3c89e5af

## Version 0.5.0
* Enabled Azure Key Vault support for all data store linked services
* Added license type property for Azure SSIS integration runtime
* Added Location Completer to -Location parameters allowing tab completion through valid Locations
* Added ResourceGroup Completer to -ResourceGroup parameters allowing tab completion through resource groups in current subscription
* Add parameter "LicenseType" for "Set-AzureRmDataFactoryV2IntegrationRuntime" cmd to enable AHUB functionality

## Version 0.4.1
* Added two new cmdlets: Update-AzureRmDataFactoryV2 and Stop-AzureRmDataFactoryV2PipelineRun

## Version 0.3.0
* Azure DataFactory PowerShell cmdlets for ADF V2 Private Preview<|MERGE_RESOLUTION|>--- conflicted
+++ resolved
@@ -19,11 +19,8 @@
 -->
 
 ## Current Release
-<<<<<<< HEAD
 * Add parameter "SetupScriptContainerSasUri" and "Edition" for "Set-AzureRmDataFactoryV2IntegrationRuntime" cmd to enable custom setup and edition selection functionality
-=======
 * Fix credential encryption issue that caused no meaningful error for some encryption operations. 
->>>>>>> 3c89e5af
 
 ## Version 0.5.0
 * Enabled Azure Key Vault support for all data store linked services
