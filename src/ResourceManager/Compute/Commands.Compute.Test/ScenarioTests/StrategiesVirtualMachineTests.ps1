--- conflicted
+++ resolved
@@ -26,33 +26,27 @@
         $username = "admin01"
         $password = Get-PasswordForVM | ConvertTo-SecureString -AsPlainText -Force
         $cred = new-object -typename System.Management.Automation.PSCredential -argumentlist $username, $password
-		[string]$domainNameLabel = "$vmname-$vmname".tolower();
-
-        # Common
-		$x = New-AzureRmVM -Name $vmname -Credential $cred -DomainNameLabel $domainNameLabel
+		    [string]$domainNameLabel = "$vmname-$vmname".tolower();
+
+        # Common
+		    $x = New-AzureRmVM -Name $vmname -Credential $cred -DomainNameLabel $domainNameLabel
 
         Assert-AreEqual $vmname $x.Name;
-		Assert-Null $x.Identity 
-
-    }
-    finally
-    {
-        # Cleanup
-        Clean-ResourceGroup $vmname
-    }
-}
-
-<#
-.SYNOPSIS
-<<<<<<< HEAD
+		    Assert-Null $x.Identity 
+
+    }
+    finally
+    {
+        # Cleanup
+        Clean-ResourceGroup $vmname
+    }
+}
+
+<#
+.SYNOPSIS
 Test Simple Paremeter Set for New Vm with system assigned identity
 #>
 function Test-SimpleNewVmSystemAssignedIdentity
-=======
-Test Simple Paremeter Set for New Vm win Win10 and data disks
-#>
-function Test-NewVmWin10
->>>>>>> 507f671c
 {
     # Setup
     $vmname = Get-ResourceName
@@ -60,17 +54,11 @@
     try
     {
         $username = "admin01"
-<<<<<<< HEAD
         $password = Get-PasswordForVM | ConvertTo-SecureString -AsPlainText -Force
-=======
-		$passwordSuffix = Get-ResourceName
-        $password = "werWER345#%^$passwordSuffix" | ConvertTo-SecureString -AsPlainText -Force
->>>>>>> 507f671c
         $cred = new-object -typename System.Management.Automation.PSCredential -argumentlist $username, $password
 		[string]$domainNameLabel = "$vmname-$vmname".tolower();
 
         # Common
-<<<<<<< HEAD
 		$x = New-AzureRmVM -Name $vmname -Credential $cred -DomainNameLabel $domainNameLabel -SystemAssignedIdentity
 
         Assert-AreEqual $vmname $x.Name;
@@ -91,6 +79,86 @@
 Test Simple Paremeter Set for New Vm with user assigned identity
 #>
 function Test-SimpleNewVmUserAssignedIdentity
+{
+    # Setup
+    $vmname = "UAITG123456"
+
+    try
+    {
+       # To record this test run these commands first :
+       # New-AzureRmResourceGroup -Name UAITG123456 -Location 'Central US'
+       # New-AzureRmUserAssignedIdentity -ResourceGroupName  UAITG123456 -Name UAITG123456Identity
+       # 
+       # Now get the identity :
+       # 
+       # Get-AzureRmUserAssignedIdentity -ResourceGroupName UAITG123456 -Name UAITG123456Identity
+       #Nore down the Id and use it in the PS code
+		   #$identityName = $vmname + "Identity1"
+		   #$newUserIdentity =  New-AzureRmUserAssignedIdentity -ResourceGroupName $vmname -Name $identityName
+
+		    #$newUserId = $newUserIdentity.Id
+
+		    $newUserId = "/subscriptions/c9cbd920-c00c-427c-852b-8aaf38badaeb/resourcegroups/UAITG123456/providers/Microsoft.ManagedIdentity/userAssignedIdentities/UAITG123456Identity"
+
+        $username = "admin01"
+        $password = Get-PasswordForVM | ConvertTo-SecureString -AsPlainText -Force
+        $cred = new-object -typename System.Management.Automation.PSCredential -argumentlist $username, $password
+		    [string]$domainNameLabel = "$vmname-$vmname".tolower();
+
+        # Common
+		    $x = New-AzureRmVM -Name $vmname -Credential $cred -DomainNameLabel $domainNameLabel -UserAssignedIdentity $newUserId
+
+        Assert-AreEqual $vmname $x.Name;
+		    Assert-AreEqual "UserAssigned" $x.Identity.Type     
+		    Assert-Null  $x.Identity.PrincipalId
+		    Assert-Null  $x.Identity.TenantId
+		    Assert-NotNull $x.Identity.IdentityIds
+		    Assert-AreEqual 1 $x.Identity.IdentityIds.Count
+		    Assert-AreEqual $newUserId  $x.Identity.IdentityIds[0]
+    }
+    finally
+    {
+        # Cleanup
+        Clean-ResourceGroup $vmname
+    }
+}
+
+<#
+.SYNOPSIS
+Test Simple Paremeter Set for New Vm win Win10 and data disks
+#>
+function Test-NewVmWin10
+{
+    $vmname = Get-ResourceName
+    
+    try {
+        $username = "admin01"
+        $password = Get-PasswordForVM | ConvertTo-SecureString -AsPlainText -Force
+        $cred = new-object -typename System.Management.Automation.PSCredential -argumentlist $username, $password
+		    [string]$domainNameLabel = "$vmname-$vmname".tolower();
+        $x = New-AzureRmVM `
+			      -Name $vmname `
+			      -Credential $cred `
+			      -DomainNameLabel $domainNameLabel `
+			      -ImageName "Win10" `
+			      -DataDiskSizeInGb 32,64
+
+		    Assert-AreEqual 2 $x.StorageProfile.DataDisks.Count
+        Assert-AreEqual $vmname $x.Name; 
+        Assert-Null $x.Identity
+    }
+    finally
+    {
+        # Cleanup
+        Clean-ResourceGroup $vmname
+    }
+}
+
+<#
+.SYNOPSIS
+Test Simple Paremeter Set for New Vm with system assigned identity and user assigned identity
+#>
+function Test-SimpleNewVmUserAssignedIdentitySystemAssignedIdentity
 {
     # Setup
     $vmname = "UAITG123456"
@@ -118,67 +186,6 @@
 		[string]$domainNameLabel = "$vmname-$vmname".tolower();
 
         # Common
-		$x = New-AzureRmVM -Name $vmname -Credential $cred -DomainNameLabel $domainNameLabel -UserAssignedIdentity $newUserId
-
-        Assert-AreEqual $vmname $x.Name;
-		Assert-AreEqual "UserAssigned" $x.Identity.Type     
-		Assert-Null  $x.Identity.PrincipalId
-		Assert-Null  $x.Identity.TenantId
-		Assert-NotNull $x.Identity.IdentityIds
-		Assert-AreEqual 1 $x.Identity.IdentityIds.Count
-		Assert-AreEqual $newUserId  $x.Identity.IdentityIds[0]
-=======
-		$x = New-AzureRmVM `
-			-Name $vmname `
-			-Credential $cred `
-			-DomainNameLabel $domainNameLabel `
-			-ImageName "Win10" `
-			-DataDiskSizeInGb 32,64
-
-		Assert-AreEqual 2 $x.StorageProfile.DataDisks.Count
-        Assert-AreEqual $vmname $x.Name;        
->>>>>>> 507f671c
-    }
-    finally
-    {
-        # Cleanup
-        Clean-ResourceGroup $vmname
-    }
-}
-
-<#
-.SYNOPSIS
-<<<<<<< HEAD
-Test Simple Paremeter Set for New Vm with system assigned identity and user assigned identity
-#>
-function Test-SimpleNewVmUserAssignedIdentitySystemAssignedIdentity
-{
-    # Setup
-    $vmname = "UAITG123456"
-
-    try
-    {
-       # To record this test run these commands first :
-       # New-AzureRmResourceGroup -Name UAITG123456 -Location 'Central US'
-       # New-AzureRmUserAssignedIdentity -ResourceGroupName  UAITG123456 -Name UAITG123456Identity
-       # 
-       # Now get the identity :
-       # 
-       # Get-AzureRmUserAssignedIdentity -ResourceGroupName UAITG123456 -Name UAITG123456Identity
-        #Nore down the Id and use it in the PS code
-		#$identityName = $vmname + "Identity1"
-		#$newUserIdentity =  New-AzureRmUserAssignedIdentity -ResourceGroupName $vmname -Name $identityName
-
-		#$newUserId = $newUserIdentity.Id
-
-		$newUserId = "/subscriptions/c9cbd920-c00c-427c-852b-8aaf38badaeb/resourcegroups/UAITG123456/providers/Microsoft.ManagedIdentity/userAssignedIdentities/UAITG123456Identity"
-
-        $username = "admin01"
-        $password = Get-PasswordForVM | ConvertTo-SecureString -AsPlainText -Force
-        $cred = new-object -typename System.Management.Automation.PSCredential -argumentlist $username, $password
-		[string]$domainNameLabel = "$vmname-$vmname".tolower();
-
-        # Common
 		$x = New-AzureRmVM -Name $vmname -Credential $cred -DomainNameLabel $domainNameLabel -UserAssignedIdentity $newUserId -SystemAssignedIdentity
 
         Assert-AreEqual $vmname $x.Name;
@@ -197,8 +204,7 @@
 }
 
 <#
-=======
->>>>>>> 507f671c
+.SYNOPSIS
 Test Simple Paremeter Set for New Vm
 #>
 function Test-SimpleNewVmWithAvailabilitySet
