﻿<?xml version="1.0" encoding="utf-8"?>
<root>
  <!-- 
    Microsoft ResX Schema 
    
    Version 2.0
    
    The primary goals of this format is to allow a simple XML format 
    that is mostly human readable. The generation and parsing of the 
    various data types are done through the TypeConverter classes 
    associated with the data types.
    
    Example:
    
    ... ado.net/XML headers & schema ...
    <resheader name="resmimetype">text/microsoft-resx</resheader>
    <resheader name="version">2.0</resheader>
    <resheader name="reader">System.Resources.ResXResourceReader, System.Windows.Forms, ...</resheader>
    <resheader name="writer">System.Resources.ResXResourceWriter, System.Windows.Forms, ...</resheader>
    <data name="Name1"><value>this is my long string</value><comment>this is a comment</comment></data>
    <data name="Color1" type="System.Drawing.Color, System.Drawing">Blue</data>
    <data name="Bitmap1" mimetype="application/x-microsoft.net.object.binary.base64">
        <value>[base64 mime encoded serialized .NET Framework object]</value>
    </data>
    <data name="Icon1" type="System.Drawing.Icon, System.Drawing" mimetype="application/x-microsoft.net.object.bytearray.base64">
        <value>[base64 mime encoded string representing a byte array form of the .NET Framework object]</value>
        <comment>This is a comment</comment>
    </data>
                
    There are any number of "resheader" rows that contain simple 
    name/value pairs.
    
    Each data row contains a name, and value. The row also contains a 
    type or mimetype. Type corresponds to a .NET class that support 
    text/value conversion through the TypeConverter architecture. 
    Classes that don't support this are serialized and stored with the 
    mimetype set.
    
    The mimetype is used for serialized objects, and tells the 
    ResXResourceReader how to depersist the object. This is currently not 
    extensible. For a given mimetype the value must be set accordingly:
    
    Note - application/x-microsoft.net.object.binary.base64 is the format 
    that the ResXResourceWriter will generate, however the reader can 
    read any of the formats listed below.
    
    mimetype: application/x-microsoft.net.object.binary.base64
    value   : The object must be serialized with 
            : System.Runtime.Serialization.Formatters.Binary.BinaryFormatter
            : and then encoded with base64 encoding.
    
    mimetype: application/x-microsoft.net.object.soap.base64
    value   : The object must be serialized with 
            : System.Runtime.Serialization.Formatters.Soap.SoapFormatter
            : and then encoded with base64 encoding.

    mimetype: application/x-microsoft.net.object.bytearray.base64
    value   : The object must be serialized into a byte array 
            : using a System.ComponentModel.TypeConverter
            : and then encoded with base64 encoding.
    -->
  <xsd:schema id="root" xmlns="" xmlns:xsd="http://www.w3.org/2001/XMLSchema" xmlns:msdata="urn:schemas-microsoft-com:xml-msdata">
    <xsd:import namespace="http://www.w3.org/XML/1998/namespace" />
    <xsd:element name="root" msdata:IsDataSet="true">
      <xsd:complexType>
        <xsd:choice maxOccurs="unbounded">
          <xsd:element name="metadata">
            <xsd:complexType>
              <xsd:sequence>
                <xsd:element name="value" type="xsd:string" minOccurs="0" />
              </xsd:sequence>
              <xsd:attribute name="name" use="required" type="xsd:string" />
              <xsd:attribute name="type" type="xsd:string" />
              <xsd:attribute name="mimetype" type="xsd:string" />
              <xsd:attribute ref="xml:space" />
            </xsd:complexType>
          </xsd:element>
          <xsd:element name="assembly">
            <xsd:complexType>
              <xsd:attribute name="alias" type="xsd:string" />
              <xsd:attribute name="name" type="xsd:string" />
            </xsd:complexType>
          </xsd:element>
          <xsd:element name="data">
            <xsd:complexType>
              <xsd:sequence>
                <xsd:element name="value" type="xsd:string" minOccurs="0" msdata:Ordinal="1" />
                <xsd:element name="comment" type="xsd:string" minOccurs="0" msdata:Ordinal="2" />
              </xsd:sequence>
              <xsd:attribute name="name" type="xsd:string" use="required" msdata:Ordinal="1" />
              <xsd:attribute name="type" type="xsd:string" msdata:Ordinal="3" />
              <xsd:attribute name="mimetype" type="xsd:string" msdata:Ordinal="4" />
              <xsd:attribute ref="xml:space" />
            </xsd:complexType>
          </xsd:element>
          <xsd:element name="resheader">
            <xsd:complexType>
              <xsd:sequence>
                <xsd:element name="value" type="xsd:string" minOccurs="0" msdata:Ordinal="1" />
              </xsd:sequence>
              <xsd:attribute name="name" type="xsd:string" use="required" />
            </xsd:complexType>
          </xsd:element>
        </xsd:choice>
      </xsd:complexType>
    </xsd:element>
  </xsd:schema>
  <resheader name="resmimetype">
    <value>text/microsoft-resx</value>
  </resheader>
  <resheader name="version">
    <value>2.0</value>
  </resheader>
  <resheader name="reader">
    <value>System.Resources.ResXResourceReader, System.Windows.Forms, Version=4.0.0.0, Culture=neutral, PublicKeyToken=b77a5c561934e089</value>
  </resheader>
  <resheader name="writer">
    <value>System.Resources.ResXResourceWriter, System.Windows.Forms, Version=4.0.0.0, Culture=neutral, PublicKeyToken=b77a5c561934e089</value>
  </resheader>
  <data name="AvailabilitySetRemovalCaption" xml:space="preserve">
    <value>Availability set removal operation</value>
  </data>
  <data name="AvailabilitySetRemovalConfirmation" xml:space="preserve">
    <value>This cmdlet will remove the specified availability set. Do you want to continue?</value>
  </data>
  <data name="BothWindowsAndLinuxConfigurationsSpecified" xml:space="preserve">
    <value>Cannot specify both Windows and Linux configurations.</value>
  </data>
  <data name="CustomScriptExtensionTryToUseTheFirstSpecifiedFileAsRunScript" xml:space="preserve">
    <value>No Run File has been assigned, and the Custom Script extension will try to use the first specified File Name as the Run File.</value>
  </data>
  <data name="VirtualMachineExtensionRemovalCaption" xml:space="preserve">
    <value>Virtual machine extension removal operation</value>
  </data>
  <data name="VirtualMachineExtensionRemovalConfirmation" xml:space="preserve">
    <value>This cmdlet will remove the specified virtual machine extension. Do you want to continue?</value>
  </data>
  <data name="VirtualMachineNotAssociatedWithPublicIPOrPublicLoadBalancer" xml:space="preserve">
    <value>The RDP file cannot be generated because the network interface of the virtual machine does not reference a PublicIP or an InboundNatRule of a public load balancer. </value>
  </data>
  <data name="VirtualMachineNotAssociatedWithPublicLoadBalancer" xml:space="preserve">
    <value>The RDP file cannot be generated because the network interface of the virtual machine does not reference an InboundNatRule of a public load balancer.</value>
  </data>
  <data name="VirtualMachineReferencesInternalNetworkInterface" xml:space="preserve">
    <value>The RDP file cannot be generated because the network interface of the virtual machine does not reference a PublicIP or an InboungNatRule of the load balancer.</value>
  </data>
  <data name="VirtualMachineRemovalCaption" xml:space="preserve">
    <value>Virtual machine removal operation</value>
  </data>
  <data name="VirtualMachineRemovalConfirmation" xml:space="preserve">
    <value>This cmdlet will remove the specified virtual machine. Do you want to continue?</value>
  </data>
  <data name="VirtualMachineStoppingCaption" xml:space="preserve">
    <value>Virtual machine stopping operation</value>
  </data>
  <data name="VirtualMachineStoppingConfirmation" xml:space="preserve">
    <value>This cmdlet will stop the specified virtual machine. Do you want to continue?</value>
  </data>
  <data name="AzureVMDscCannotFindConfigurationDataFile" xml:space="preserve">
    <value>Cannot find configuration data file: {0}</value>
  </data>
  <data name="AzureVMDscConfigurationDataFileShouldNotIncludePath" xml:space="preserve">
    <value>The -ConfigurationArchive parameter must no include a path</value>
  </data>
  <data name="AzureVMDscInvalidConfigurationDataFile" xml:space="preserve">
    <value>The configuration data must be a .psd1 file</value>
  </data>
  <data name="AzureVMDscExtensionInvalidVersion" xml:space="preserve">
    <value>Please enter a valid DSC Extension version. Allowed format: N.N where N = [1..9]</value>
  </data>
  <data name="PublishVMDscExtensionConfigFileNotFound" xml:space="preserve">
    <value>Cannot find configuration file: {0}.</value>
    <comment>0 = path to the configuration file</comment>
  </data>
  <data name="PublishVMDscExtensionUploadArchiveConfigFileInvalidExtension" xml:space="preserve">
    <value>Invalid configuration file: {0}.
The file needs to be a PowerShell script (.ps1 or .psm1) or a ZIP archive (.zip).</value>
    <comment>0 = path to the configuration file</comment>
  </data>
  <data name="PublishVMDscExtensionUploadArchiveConfigFileNotExist" xml:space="preserve">
    <value>Configuration file '{0}' not found.</value>
    <comment>0 = path to the configuration file</comment>
  </data>
  <data name="PublishVMDscExtensionGetDscResourceFailed" xml:space="preserve">
    <value>Cannot get module for DscResource '{0}'. Possible solutions:
1) Specify -ModuleName for Import-DscResource in your configuration.
2) Unblock module that contains resource.
3) Move Import-DscResource inside Node block.
</value>
    <comment>0 = name of DscResource</comment>
  </data>
  <data name="PublishVMDscExtensionStorageParserErrors" xml:space="preserve">
    <value>Configuration script '{0}' contained parse errors:
{1}</value>
    <comment>0 = path to the configuration script, 1 = parser errors</comment>
  </data>
  <data name="AzureVMDscStorageContextMustIncludeAccountName" xml:space="preserve">
    <value>The storage context must include an storage account.</value>
  </data>
  <data name="AzureVMDscApplyConfigurationAction" xml:space="preserve">
    <value>Apply configuration '{0}'</value>
    <comment>{0} is the name of a PowerShell DSC Configuration function</comment>
  </data>
  <data name="AzureVMDscParsingConfiguration" xml:space="preserve">
    <value>Parsing configuration script: {0}</value>
    <comment>{0} is the path to a script file</comment>
  </data>
  <data name="AzureVMDscStorageBlobAlreadyExists" xml:space="preserve">
    <value>Storage Blob '{0}' already exists. Use the -Force parameter to overwrite it.</value>
    <comment>{0} is the name of an storage blob</comment>
  </data>
  <data name="AzureVMDscUploadToBlobStorageAction" xml:space="preserve">
    <value>Upload '{0}'</value>
    <comment>{0} is the name of an storage blob</comment>
  </data>
  <data name="PublishVMDscExtensionCreateArchiveConfigFileInvalidExtension" xml:space="preserve">
    <value>Invalid configuration file: {0}.
The file needs to be a PowerShell script (.ps1 or .psm1).</value>
    <comment>0 = path to the configuration file</comment>
  </data>
  <data name="AzureVMDscNullArchiveNoConfiguragionParameters" xml:space="preserve">
    <value>If the ConfigurationArchive argument is null, then the ConfigurationName, ConfigurationArgument, and ConfigurationDataPath parameters must not be specified </value>
  </data>
  <data name="AzureVMDscNullArchiveNoStorageParameters" xml:space="preserve">
    <value>If the ConfigurationArchive argument is null, then the StorageContext, ArchiveContainerName, and ArchiveStorageEndpointSuffix parameters must not be specified</value>
  </data>
  <data name="AzureVMDscCreateArchiveAction" xml:space="preserve">
    <value>Create Archive</value>
  </data>
  <data name="AzureVMDscArchiveAlreadyExists" xml:space="preserve">
    <value>File '{0}' already exists. Use the -Force parameter to overwrite it.</value>
    <comment>{0} is the path to a file</comment>
  </data>
  <data name="PublishVMDscExtensionRequiredPsVersion" xml:space="preserve">
    <value>Your current PowerShell version {1} is less then required by this cmdlet {0}. Consider download and install latest PowerShell version.</value>
    <comment>{0} = minimal required PS version, {1} = current PS version</comment>
  </data>
  <data name="AzureVMDscDefaultStorageCredentialsNotFound" xml:space="preserve">
    <value>Can not find your azure storage credential. Please specify an storage context using the -StorageContext parameter, or set the current storage account using "Set-AzureRmSubscription", or set the "AZURE_STORAGE_CONNECTION_STRING" environment variable.</value>
  </data>
  <data name="PublishVMDscExtensionRequiredModulesVerbose" xml:space="preserve">
    <value>List of required modules: [{0}].</value>
    <comment>{0} = list of modules</comment>
  </data>
  <data name="PublishVMDscExtensionTempFolderVerbose" xml:space="preserve">
    <value>Temp folder '{0}' created.</value>
    <comment>{0} = temp folder path</comment>
  </data>
  <data name="PublishVMDscExtensionCopyFileVerbose" xml:space="preserve">
    <value>Copy '{0}' to '{1}'.</value>
    <comment>{0} = source, {1} = destination</comment>
  </data>
  <data name="PublishVMDscExtensionCopyModuleVerbose" xml:space="preserve">
    <value>Copy the module '{0}' to '{1}'.</value>
    <comment>{0} = source, {1} = destination</comment>
  </data>
  <data name="PublishVMDscExtensionCreateZipVerbose" xml:space="preserve">
    <value>Create a zip file '{0}' from directory '{1}'.</value>
    <comment>{0} = target zip, {1} = source</comment>
  </data>
  <data name="PublishVMDscExtensionDeletedFileMessage" xml:space="preserve">
    <value>Deleted '{0}'</value>
    <comment>{0} is the path of a file</comment>
  </data>
  <data name="PublishVMDscExtensionDeleteErrorMessage" xml:space="preserve">
    <value>Cannot delete '{0}': {1}</value>
    <comment>{0} is the path of a file, {1} is an error message</comment>
  </data>
  <data name="AzureVMDscWrongSettingsFormat" xml:space="preserve">
    <value>Cannot deserialize settings string from DSC extension. Updating your Azure PowerShell SDK to the latest version may solve this problem. Settings string:
{0}</value>
    <comment>{0} settings json string</comment>
  </data>
  <data name="PublishVMDscExtensionArchiveUploadedMessage" xml:space="preserve">
    <value>Configuration published to {0}</value>
    <comment>{0} is an URI</comment>
  </data>
  <data name="DscExtensionRemovalCaption" xml:space="preserve">
    <value>Remove Extension</value>
  </data>
  <data name="DscExtensionRemovalConfirmation" xml:space="preserve">
    <value>{0}</value>
  </data>
  <data name="AddAzureVhdCommandSASUriNotSupportedInPatchMode" xml:space="preserve">
    <value>SAS Uri for the destination blob is not supported in patch mode:{0}</value>
  </data>
  <data name="PSSyncOutputEventsCalculatingMD5Hash" xml:space="preserve">
    <value>Calculating MD5 Hash</value>
  </data>
  <data name="PSSyncOutputEventsCalculatingMD5HashForFile" xml:space="preserve">
    <value>MD5 hash is being calculated for the file '{0}'.</value>
  </data>
  <data name="PSSyncOutputEventsCopying" xml:space="preserve">
    <value>Copying</value>
  </data>
  <data name="PSSyncOutputEventsCreatingNewPageBlob" xml:space="preserve">
    <value>Creating new page blob of size {0}...</value>
  </data>
  <data name="PSSyncOutputEventsDetectingActualDataBlocks" xml:space="preserve">
    <value>Detecting the empty data blocks in the local file.</value>
  </data>
  <data name="PSSyncOutputEventsDetectingActualDataBlocksCompleted" xml:space="preserve">
    <value>Detecting the empty data blocks completed.</value>
  </data>
  <data name="PSSyncOutputEventsDownloading" xml:space="preserve">
    <value>Downloading</value>
  </data>
  <data name="PSSyncOutputEventsElapsedTimeForCopy" xml:space="preserve">
    <value>Elapsed time for copy: {0}</value>
  </data>
  <data name="PSSyncOutputEventsElapsedTimeForDownload" xml:space="preserve">
    <value>Elapsed time for download: {0}</value>
  </data>
  <data name="PSSyncOutputEventsElapsedTimeForOperation" xml:space="preserve">
    <value>Elapsed time for the operation: {0}</value>
  </data>
  <data name="PSSyncOutputEventsElapsedTimeForUpload" xml:space="preserve">
    <value>Elapsed time for upload: {0}</value>
  </data>
  <data name="PSSyncOutputEventsEmptyBlockDetected" xml:space="preserve">
    <value>Empty block detected: {0}</value>
  </data>
  <data name="PSSyncOutputEventsEmptyBlockDetectionCompleted" xml:space="preserve">
    <value>Completed</value>
  </data>
  <data name="PSSyncOutputEventsEmptyBlockDetectionDetecting" xml:space="preserve">
    <value>Detecting empty blocks</value>
  </data>
  <data name="PSSyncOutputEventsFormatDuration" xml:space="preserve">
    <value>{0} days {1:00}:{2:00}:{3:00}</value>
  </data>
  <data name="PSSyncOutputEventsLogProgress" xml:space="preserve">
    <value>{0:0.0}% complete; Remaining Time: {1}; Throughput: {2:0.0}Mbps</value>
  </data>
  <data name="PSSyncOutputEventsLogProgressCompleteCompleted" xml:space="preserve">
    <value>Completed</value>
  </data>
  <data name="PSSyncOutputEventsMD5HashCalculationFinished" xml:space="preserve">
    <value>MD5 hash calculation is completed.</value>
  </data>
  <data name="PSSyncOutputEventsPrintBlockRange" xml:space="preserve">
    <value>Range of the block is {0}, Length: {1}</value>
  </data>
  <data name="PSSyncOutputEventsProgressEmptyBlockDetection" xml:space="preserve">
    <value>Empty Block Detection</value>
  </data>
  <data name="PSSyncOutputEventsResumingUpload" xml:space="preserve">
    <value>Found existing page blob. Resuming upload...</value>
  </data>
  <data name="PSSyncOutputEventsRetryingAfterANetworkDisruption" xml:space="preserve">
    <value>Network disruption occured, retrying.</value>
  </data>
  <data name="PSSyncOutputEventsUploadFailedWithException" xml:space="preserve">
    <value>Upload failed with exceptions:</value>
  </data>
  <data name="PSSyncOutputEventsUploading" xml:space="preserve">
    <value>Uploading</value>
  </data>
  <data name="StorageCredentialsFactoryCurrentSubscriptionNotSet" xml:space="preserve">
    <value>No current subscription has been designated. Use Select-AzureRmSubscription -Current &lt;subscriptionName&gt; to set the current subscription.</value>
  </data>
  <data name="DataDiskNotAssignedForVM" xml:space="preserve">
    <value>A data disk, {0}, is not currently assigned for this VM. Use Add-AzureRmVMDataDisk to add it.</value>
  </data>
  <data name="AzureVMSqlServerWrongSettingsFormat" xml:space="preserve">
    <value>Cannot deserialize settings string from Sql Server extension. Updating your Azure PowerShell SDK to the latest version may solve this problem. Settings string:
{0}</value>
    <comment>{0} settings json string</comment>
  </data>
  <data name="PublishVMDscExtensionAdditionalContentPathNotExist" xml:space="preserve">
    <value>Path '{0}' not found.</value>
    <comment>0 = path to the additional content file/directory</comment>
  </data>
  <data name="PublishVMDscExtensionArchiveUploadedMessage1" xml:space="preserve">
    <value>Configuration published to {0}</value>
    <comment>{0} is an URI</comment>
  </data>
  <data name="PublishVMDscExtensionCopyFileVerbose1" xml:space="preserve">
    <value>Copy '{0}' to '{1}'.</value>
    <comment>{0} = source, {1} = destination</comment>
  </data>
  <data name="PublishVMDscExtensionCopyModuleVerbose1" xml:space="preserve">
    <value>Copy the module '{0}' to '{1}'.</value>
    <comment>{0} = source, {1} = destination</comment>
  </data>
  <data name="PublishVMDscExtensionCreateArchiveConfigFileInvalidExtension1" xml:space="preserve">
    <value>Invalid configuration file: {0}.
The file needs to be a PowerShell script (.ps1 or .psm1).</value>
    <comment>0 = path to the configuration file</comment>
  </data>
  <data name="PublishVMDscExtensionDeletedFileMessage1" xml:space="preserve">
    <value>Deleted '{0}'</value>
    <comment>{0} is the path of a file</comment>
  </data>
  <data name="PublishVMDscExtensionDeleteErrorMessage1" xml:space="preserve">
    <value>Cannot delete '{0}': {1}</value>
    <comment>{0} is the path of a file, {1} is an error message</comment>
  </data>
  <data name="PublishVMDscExtensionDirectoryNotExist" xml:space="preserve">
    <value>Path '{0}' not found.</value>
    <comment>0 = path to the additional content file/directory</comment>
  </data>
  <data name="PublishVMDscExtensionGetDscResourceFailed1" xml:space="preserve">
    <value>Cannot get module for DscResource '{0}'. Possible solutions:
1) Specify -ModuleName for Import-DscResource in your configuration.
2) Unblock module that contains resource.
3) Move Import-DscResource inside Node block.
</value>
    <comment>0 = name of DscResource</comment>
  </data>
  <data name="PublishVMDscExtensionRequiredModulesVerbose1" xml:space="preserve">
    <value>List of required modules: [{0}].</value>
    <comment>{0} = list of modules</comment>
  </data>
  <data name="PublishVMDscExtensionRequiredPsVersion1" xml:space="preserve">
    <value>Your current PowerShell version {1} is less then required by this cmdlet {0}. Consider download and install latest PowerShell version.</value>
    <comment>{0} = minimal required PS version, {1} = current PS version</comment>
  </data>
  <data name="PublishVMDscExtensionStorageParserErrors1" xml:space="preserve">
    <value>Configuration script '{0}' contained parse errors:
{1}</value>
    <comment>0 = path to the configuration script, 1 = parser errors</comment>
  </data>
  <data name="PublishVMDscExtensionTempFolderVerbose1" xml:space="preserve">
    <value>Temp folder '{0}' created.</value>
    <comment>{0} = temp folder path</comment>
  </data>
  <data name="PublishVMDscExtensionUploadArchiveConfigFileInvalidExtension1" xml:space="preserve">
    <value>Invalid configuration file: {0}.
The file needs to be a PowerShell script (.ps1 or .psm1) or a ZIP archive (.zip).</value>
    <comment>0 = path to the configuration file</comment>
  </data>
  <data name="PublishVMDscExtensionUploadArchiveConfigFileNotExist1" xml:space="preserve">
    <value>Configuration file '{0}' not found.</value>
    <comment>0 = path to the configuration file</comment>
  </data>
  <data name="PremiumStorageAccountForBootDiagnostics" xml:space="preserve">
    <value>Storage account, {0}, is a premium account.  You cannot specify a premium storage account for boot diagnostics</value>
  </data>
  <data name="BootDiagnosticsNoStorageAccountError" xml:space="preserve">
    <value>Storage account name for boot diagnostics is not given.</value>
  </data>
  <data name="CreatingStorageAccountForBootDiagnostics" xml:space="preserve">
    <value>Since the VM is created using premium storage, new standard storage account, {0}, is created for boot diagnostics.</value>
    <comment>{0} = new standard storage account name</comment>
  </data>
  <data name="ErrorDuringCreatingStorageAccountForBootDiagnostics" xml:space="preserve">
    <value>Error occurred when creating storage account for boot diagnostics.  Keep creating a VM with disabling boot diagnostics.  : {0}</value>
    <comment>{0} = exception</comment>
  </data>
  <data name="UsingExistingStorageAccountForBootDiagnostics" xml:space="preserve">
    <value>Since the VM is created using premium storage, existing standard storage account, {0}, is used for boot diagnostics.</value>
    <comment>{0} = existing standard storage account name</comment>
  </data>
<<<<<<< HEAD
  <data name="VMOSDiskDiskEncryptionBothKekVaultIdAndKekUrlRequired" xml:space="preserve">
    <value>You have to specify either both of KeyEncryptionKeyVaultId and KeyEncryptionKeyUrl or none of them.</value>
  </data>
=======
  <data name="EnableAzureDiskEncryptionCaption" xml:space="preserve">
    <value>Enable AzureDiskEncryption on the VM</value>
  </data>
  <data name="EnableAzureDiskEncryptionConfirmation" xml:space="preserve">
    <value>This cmdlet prepares the VM and enables encryption which may reboot the machine and takes 10-15 minutes to finish. Please save your work on the VM before confirming. Do you want to continue?</value>
  </data>
  <data name="ErrorDuringGettingStorageAccountForBootDiagnostics" xml:space="preserve">
    <value>Error occurred when getting storage account, {0}, for boot diagnostics: {1}</value>
    <comment>{0} = storage account name, {1} = error message</comment>
  </data>
  <data name="StorageAccountNotFoundForBootDiagnostics" xml:space="preserve">
    <value>Storage account, {0}, is not found.  The OS disk may be in a different subscription.</value>
    <comment>{0} = storage account name</comment>
  </data>
  <data name="VMOSDiskDiskEncryptionBothKekVaultIdAndKekUrlRequired" xml:space="preserve">
    <value>You have to specify either both of KeyEncryptionKeyVaultId and KeyEncryptionKeyUrl or none of them.</value>
  </data>
  <data name="DiagnosticsExtensionNotFound" xml:space="preserve">
    <value>No diagnostics extension found under resource group '{0}', virtual machine '{1}'.</value>
    <comment>{0} = resource group name, {1} = virtual machine name</comment>
  </data>
  <data name="DiagnosticsExtensionNullStorageAccountKey" xml:space="preserve">
    <value>Storage account key is not specified or can not be retrieved automatically.</value>
  </data>
  <data name="DiagnosticsExtensionNullStorageAccountName" xml:space="preserve">
    <value>Storage account name is not defined.</value>
  </data>
  <data name="DiagnosticsExtensionNullStorageAccountEndpoint" xml:space="preserve">
    <value>Storage account endpoint is not defined or can not be retrieved automatically..</value>
  </data>
  <data name="DiagnosticsExtensionIaaSConfigElementNotDefined" xml:space="preserve">
    <value>No WadCfg, WadCfgBlob or xmlCfg element defined in the configuration file.</value>
  </data>
  <data name="DiagnosticsExtensionInvalidConfigFileFormat" xml:space="preserve">
    <value>Invalid diagnostics configuration file. It should be in Invalid diagnostics configuration file. It should be in either xml or json format.either xml or json format.</value>
  </data>
  <data name="DiagnosticsExtensionXmlConfigNoWadCfgEndTag" xml:space="preserve">
    <value>Cannot find the WadCfg end element in the config.</value>
  </data>
  <data name="DiagnosticsExtensionXmlConfigNoWadCfgStartTag" xml:space="preserve">
    <value>Cannot find the WadCfg element in the config.</value>
  </data>
  <data name="DiagnosticsExtensionXmlConfigWadCfgTagNotMatch" xml:space="preserve">
    <value>WadCfg start element in the config is not matching the end element.</value>
  </data>
  <data name="AEMExtensionNotFound" xml:space="preserve">
    <value>No Azure Enhanced Monitoring extension found under resource group '{0}', virtual machine '{1}'.</value>
    <comment>{0} = resource group name, {1} = virtual machine name</comment>
  </data>
>>>>>>> be516842
</root><|MERGE_RESOLUTION|>--- conflicted
+++ resolved
@@ -452,11 +452,6 @@
     <value>Since the VM is created using premium storage, existing standard storage account, {0}, is used for boot diagnostics.</value>
     <comment>{0} = existing standard storage account name</comment>
   </data>
-<<<<<<< HEAD
-  <data name="VMOSDiskDiskEncryptionBothKekVaultIdAndKekUrlRequired" xml:space="preserve">
-    <value>You have to specify either both of KeyEncryptionKeyVaultId and KeyEncryptionKeyUrl or none of them.</value>
-  </data>
-=======
   <data name="EnableAzureDiskEncryptionCaption" xml:space="preserve">
     <value>Enable AzureDiskEncryption on the VM</value>
   </data>
@@ -506,5 +501,4 @@
     <value>No Azure Enhanced Monitoring extension found under resource group '{0}', virtual machine '{1}'.</value>
     <comment>{0} = resource group name, {1} = virtual machine name</comment>
   </data>
->>>>>>> be516842
 </root>