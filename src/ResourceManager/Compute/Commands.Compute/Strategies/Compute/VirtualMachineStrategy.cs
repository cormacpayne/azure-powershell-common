﻿// ----------------------------------------------------------------------------------
//
// Copyright Microsoft Corporation
// Licensed under the Apache License, Version 2.0 (the "License");
// you may not use this file except in compliance with the License.
// You may obtain a copy of the License at
// http://www.apache.org/licenses/LICENSE-2.0
// Unless required by applicable law or agreed to in writing, software
// distributed under the License is distributed on an "AS IS" BASIS,
// WITHOUT WARRANTIES OR CONDITIONS OF ANY KIND, either express or implied.
// See the License for the specific language governing permissions and
// limitations under the License.
// ----------------------------------------------------------------------------------

using Microsoft.Azure.Management.Compute;
using Microsoft.Azure.Management.Compute.Models;
using Microsoft.Azure.Management.Internal.Resources.Models;
using Microsoft.Azure.Commands.Compute.Strategies.ResourceManager;
using Microsoft.Azure.Management.Internal.Network.Version2017_10_01.Models;
using System;
using Microsoft.Azure.Commands.Common.Strategies;

namespace Microsoft.Azure.Commands.Compute.Strategies.Compute
{
    static class VirtualMachineStrategy
    {
        public static ResourceStrategy<VirtualMachine> Strategy { get; }
            = ComputePolicy.Create(
                type: "virtual machine",
                provider: "virtualMachines",
                getOperations: client => client.VirtualMachines,
                getAsync: (o, p) => o.GetAsync(
                    p.ResourceGroupName, p.Name, null, p.CancellationToken),
                createOrUpdateAsync: (o, p) => o.CreateOrUpdateAsync(
                    p.ResourceGroupName, p.Name, p.Model, p.CancellationToken),
                createTime: c =>
                    c != null && c.OsProfile != null && c.OsProfile.WindowsConfiguration != null
                        ? 240
                        : 120);

        public static ResourceConfig<VirtualMachine> CreateVirtualMachineConfig(
            this ResourceConfig<ResourceGroup> resourceGroup,
            string name,
            ResourceConfig<NetworkInterface> networkInterface,
            Func<ImageAndOsType> getImageAndOsType,
            string adminUsername,
            string adminPassword,
<<<<<<< HEAD
            string size)
=======
            Image image,
            string size,
            ResourceConfig<AvailabilitySet> availabilitySet)
>>>>>>> a26044ab
            => Strategy.CreateResourceConfig(
                resourceGroup: resourceGroup,
                name: name,
                createModel: subscription =>
                {
                    var imageAndOsType = getImageAndOsType();
                    return new VirtualMachine
                    {
                        OsProfile = new OSProfile
                        {
                            ComputerName = name,
                            WindowsConfiguration = imageAndOsType.IsWindows ? new WindowsConfiguration { } : null,
                            LinuxConfiguration = imageAndOsType.IsWindows ? null : new LinuxConfiguration(),
                            AdminUsername = adminUsername,
                            AdminPassword = adminPassword,
                        },
                        NetworkProfile = new NetworkProfile
                        {
                            NetworkInterfaces = new[]
                            {
                                new NetworkInterfaceReference
                                {
                                    Id = networkInterface.GetId(subscription).IdToString()
                                }
                            }
                        },
                        HardwareProfile = new HardwareProfile
                        {
                            VmSize = size
                        },
                        StorageProfile = new StorageProfile
                        {
                            ImageReference = imageAndOsType.Image
                        }
<<<<<<< HEAD
                    };
=======
                    },
                    AvailabilitySet = availabilitySet == null 
                        ? null 
                        : new Azure.Management.Compute.Models.SubResource
                            {
                                Id = availabilitySet.GetId(subscription).IdToString()
                            }
>>>>>>> a26044ab
                },
                dependencies: new IResourceConfig[] { networkInterface, availabilitySet });

        public static ResourceConfig<VirtualMachine> CreateVirtualMachineConfig(
            this ResourceConfig<ResourceGroup> resourceGroup,
            string name,
            ResourceConfig<NetworkInterface> networkInterface,
            bool isWindows,
            ResourceConfig<Disk> disk,
            string size,
            ResourceConfig<AvailabilitySet> availabilitySet)
            => Strategy.CreateResourceConfig(
                resourceGroup: resourceGroup,
                name: name,
                createModel: subscription => new VirtualMachine
                {
                    OsProfile = null,
                    NetworkProfile = new NetworkProfile
                    {
                        NetworkInterfaces = new[]
                        {
                            new NetworkInterfaceReference
                            {
                                Id = networkInterface.GetId(subscription).IdToString()
                            }
                        }
                    },
                    HardwareProfile = new HardwareProfile
                    {
                        VmSize = size
                    },
                    StorageProfile = new StorageProfile
                    {
                        OsDisk = new OSDisk
                        {
                            Name = disk.Name,
                            CreateOption = DiskCreateOptionTypes.Attach,
                            OsType = isWindows ? OperatingSystemTypes.Windows : OperatingSystemTypes.Linux,
                            ManagedDisk = new ManagedDiskParameters
                            {
                                StorageAccountType = StorageAccountTypes.PremiumLRS,
                                Id = disk.GetId(subscription).IdToString()
                            }
                        }
                    },
                    AvailabilitySet = availabilitySet == null
                        ? null
                        : new Azure.Management.Compute.Models.SubResource
                        {
                            Id = availabilitySet.GetId(subscription).IdToString()
                        }
                },
                dependencies: new IEntityConfig[] { networkInterface, disk, availabilitySet });
    }
}<|MERGE_RESOLUTION|>--- conflicted
+++ resolved
@@ -45,13 +45,9 @@
             Func<ImageAndOsType> getImageAndOsType,
             string adminUsername,
             string adminPassword,
-<<<<<<< HEAD
-            string size)
-=======
             Image image,
             string size,
             ResourceConfig<AvailabilitySet> availabilitySet)
->>>>>>> a26044ab
             => Strategy.CreateResourceConfig(
                 resourceGroup: resourceGroup,
                 name: name,
@@ -85,18 +81,14 @@
                         StorageProfile = new StorageProfile
                         {
                             ImageReference = imageAndOsType.Image
-                        }
-<<<<<<< HEAD
-                    };
-=======
-                    },
-                    AvailabilitySet = availabilitySet == null 
-                        ? null 
-                        : new Azure.Management.Compute.Models.SubResource
+                        },
+                        AvailabilitySet = availabilitySet == null
+                            ? null
+                            : new Azure.Management.Compute.Models.SubResource
                             {
                                 Id = availabilitySet.GetId(subscription).IdToString()
                             }
->>>>>>> a26044ab
+                    };
                 },
                 dependencies: new IResourceConfig[] { networkInterface, availabilitySet });
 
