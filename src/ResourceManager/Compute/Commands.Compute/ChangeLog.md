--- conflicted
+++ resolved
@@ -26,6 +26,7 @@
 * Updated all help files to include full parameter types and correct input/output types.
 * Update description for Set-AzureRmVMOSDisk
 * Update Example 1 for Set-AzureRmVMBginfoExtension to correct spelling and prefix. 
+* Fix parameter description in Save-AzureRmVMImage
 
 ## Version 5.3.0
 * Add -Tag parameter to Update/New-AzureRmAvailabilitySet
@@ -33,11 +34,7 @@
 * Add examples for `Remove-AzureRmVmssExtension`
 * Update help for `Set-AzureRmVMAccessExtension`
 * Update SimpleParameterSet for New-AzureRmVmss to set SinglePlacementGroup to false by default and add switch parameter `SinglePlacementGroup` that enables the user to create the VMSS in a single placement group.
-<<<<<<< HEAD
-* Fix parameter description in Save-AzureRmVMImage
-=======
 * Fixed Disable-AzureRmVmDiskEncryption to work for VMs encrypted without AAD parameters
->>>>>>> 9ae9fefc
 
 ## Version 5.2.0
 * IP Tag feature for VMSS
