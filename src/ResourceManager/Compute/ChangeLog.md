<!--
    Please leave this section at the top of the change log.

    Changes for the current release should go under the section titled "Current Release", and should adhere to the following format:

    ## Current Release
    * Overview of change #1
        - Additional information about change #1
    * Overview of change #2
        - Additional information about change #2
        - Additional information about change #2
    * Overview of change #3
    * Overview of change #4
        - Additional information about change #4

    ## YYYY.MM.DD - Version X.Y.Z (Previous Release)
    * Overview of change #1
        - Additional information about change #1
-->
## Current Release
<<<<<<< HEAD

## Version 4.6.0
=======
* `Get-AzureRmVmssDiskEncryptionStatus` supports encryption status at data disk level
* `Get-AzureRmVmssVmDiskEncryptionStatus` supports encryption status at data disk level
>>>>>>> 64a6b293
* Update for Zone Resilient
* `New-AzureRmVm` and `New-AzureRmVmss` (simple parameter set) support availability zones.
* Updated to the latest version of the Azure ClientRuntime

## Version 4.5.0
* `New-AzureRmVM` and `New-AzureRmVMSS` support data disks.
* `New-AzureRmVM` and `New-AzureRmVMSS` support custom image by name or by id.
* Log analytic feature
    - Added `Export-AzureRmLogAnalyticRequestRateByInterval` cmdlet
    - Added `Export-AzureRmLogAnalyticThrottledRequests` cmdlet
* Fix issue with Default Resource Group in CloudShell

## Version 4.4.0
* `New-AzureRmVMSS` prints connection strings in verbose mode.
* `New-AzureRmVmss` supports public IP address, load balancing rules, inbound NAT rules.
* WriteAccelerator feature
    - Added WriteAccelerator switch parameter to the following cmdlets:
          Set-AzureRmVMOSDisk
          Set-AzureRmVMDataDisk
          Add-AzureRmVMDataDisk
          Add-AzureRmVmssDataDisk
    - Added OsDiskWriteAccelerator switch parameter to the following cmdlet:
          Set-AzureRmVmssStorageProfile.
    - Added OsDiskWriteAccelerator Boolean parameter to the following cmdlets:
          Update-AzureRmVM
          Update-AzureRmVmss

## Version 4.3.2
* Fix ErrorAction issue for some of Get cmdlets.

## Version 4.3.1
* `New-AzureRmVm` and `New-AzureRmVmss` get information about an image from Azure.

## Version 4.3.0
* Added `FullyQualifiedDomainName` to `PSVirtualMachinScaleSet`.
* Added `AvailabilitySetName` parameter to the simplified parameterset of `New-AzureRmVm`.
* Corrected usage of `Login-AzureRmAccount` to use `Connect-AzureRmAccount`
* User assigned identity support for VM and VM scale set
- IdentityType and IdentityId parameters are added to New-AzureRmVMConfig, New-AzureRmVmssConfig, Update-AzureRmVM and Update-AzureRmVmss
* Added EnableIPForwarding parameter to Add-AzureRmVmssNetworkInterfaceConfig
* Added Priority parameter to New-AzureRmVmssConfig

## Version 4.2.0
* Added simplified parameter set to New-AzureRmVmss, which creates a Virtual Machine Scale Set and all required resources using smart defaults
* Added Location Completer to -Location parameters allowing tab completion through valid Locations
* Added ResourceGroup Completer to -ResourceGroup parameters allowing tab completion through resource groups in current subscription
* Obsoleted -Tags in favor of -Tag for New-AzureRmVm and Update-AzureRmVm
* Fixed Get-AzureRmComputeResourceSku cmdlet when Zone is included in restriction.
* Updated Diagnostics Agent configuration schema for Azure Monitor sink support.
* Fixed a non-existing resource group creation problem for New-AzureRmVM

## Version 4.1.1
* Get-AzureRmComputeResourceSku shows zone information.
* Update Disable-AzureRmVmssDiskEncryption to fix issue https://github.com/Azure/azure-powershell/issues/5038
* Added -AsJob support for long-running Compute cmdlets. Allows selected cmdlets to run in the background and return a job to track and control progress.
    - Affected cmdlets include: New-, Update-, Set-, Remove-, Start-, Restart-, Stop- cmdlets for Virtual Machines and Virtual Machine Scale Sets
* Added simplified parameter set to New-AzureRmVM, which creates a Virtual Machine and all required resources using smart defaults

## Version 4.0.1
* Fixed assembly loading issue that caused some cmdlets to fail when executing

## Version 4.0.0
* Azure Disk Encryption Extension Commands
    - New Parameter for 'Set-AzureRmVmDiskEncryptionExtension': '-EncryptFormatAll' encrypt formats data disks
    - New Parameters for 'Set-AzureRmVmDiskEncryptionExtension': '-ExtensionPublisherName' and '-ExtensionType' allow switching to other versions of the extension
    - New Parameters for 'Disable-AzureRmVmDiskEncryption': '-ExtensionPublisherName' and '-ExtensionType' allow switching to other versions of the extension
    - New Parameters for 'Get-AzureRmVmDiskEncryptionStatus': '-ExtensionPublisherName' and '-ExtensionType' allow switching to other versions of the extension
* Set-AzureRmVMAEMExtension: Add support for Dv3 and Ev3 series
* Add support for online help
    - Run Get-Help with the -Online parameter to open the online help in your default Internet browser

## Version 3.4.1

## Version 3.4.0
* Run Command feature:
    - New cmdlet: 'Invoke-AzureRmVMRunCommand' invokes a run command on a VM
    - New cmdlet: 'Get-AzureRmVMRunCommandDocument' shows available run command documents
* Add 'StorageAccountType' parameter to Set-AzureRmDataDisk
* Availability Zone support for virtual machine, VM scale set, and disk
    - New paramter: 'Zone' is added to New-AzureRmVM, New-AzureRmVMConfig, New-AzureRmVmssConfig, New-AzureRmDiskConfig
* VM scale set rolling upgrade feature:
    - New cmdlet: 'Start-AzureRmVmssRollingOSUpgrade' invokes OS rolling upgrade of VM scale set
    - New cmdlet: 'Set-AzureRmVmssRollingUpgradePolicy' sets upgrade policy for VM scale set rolling upgrade.
    - New cmdlet: 'Stop-AzureRmVmssRollingUpgrade' cancels rolling upgrade of VM scale set
    - New cmdlet: 'Get-AzureRmVmssRollingUpgrade' shows the status of VM scale set rolling upgrade.
* AssignIdentity switch parameter is introduced for system assigned identity.
    - New parameter: 'AssignIdentity' is added to New-AzureRmVMConfig, New-AzureRmVmssConfig and Update-AzureRmVM
* Vmss disk encryption feature:
    - New cmdlet: 'Set-AzureRmVmssDiskEncryptionExtension' enables disk encryption on VM scale set
    - New cmdlet: 'Disable-AzureRmVmssDiskEncryption' disables disk encryption on VM scale set
    - New cmdlet: 'Get-AzureRmVmssDiskEncryptionStatus' shows the disk encryption status of a VM scale set
    - New cmdelt: 'Get-AzureRmVmssVMDiskEncryptionStatus' shows the disk encryption status of VMs in a VM scale set

## Version 3.3.1
*
## Version 3.3.0
* Set-AzureRmVMAEMExtension: Add support for new Premium Disk sizes
* Set-AzureRmVMAEMExtension: Add support for M series
* Add ForceUpdateTag parameter to Add-AzureRmVmssExtension
* Add Primary parameter to New-AzureRmVmssIpConfig
* Add EnableAcceleratedNetworking parameter to Add-AzureRmVmssNetworkInterfaceConfig
* Add InstanceId to Set-AzureRmVmss
* Expose MaintenanceRedeployStatus to Get-AzureRmVM -Status output
* Expose Restriction and Capability to the table format of Get-AzureRmComputeResourceSku

## Version 3.2.1
- Fix issue with VM DIsk and VM Disk snapshot create and update cmdlets, (link)[https://github.com/azure/azure-powershell/issues/4309]
  - New-AzureRmDisk
  - New-AzureRmSnapshot
  - Update-AzureRmDisk
  - Update-AzureRmSnapshot

## Version 3.2.0
* Storage account type support for Image disk:
    - 'StorageAccountType' parameter is added to Set-AzureRmImageOsDisk and Add-AzureRmImageDataDisk
* PrivateIP and PublicIP feature in Vmss Ip Configuration:
    - 'PrivateIPAddressVersion', 'PublicIPAddressConfigurationName', 'PublicIPAddressConfigurationIdleTimeoutInMinutes', 'DnsSetting' names are added to New-AzureRmVmssIpConfig
    - 'PrivateIPAddressVersion' parameter for specifying IPv4 or IPv6 is added to New-AzureRmVmssIpConfig
* Performance Maintenance feature:
    - 'PerformMaintenance' switch parameter is added to Restart-AzureRmVM.
    - Get-AzureRmVM -Status shows the information of performance maintenance of the given VM
* Virtual Machine Identity feature:
    - 'IdentityType' parameter is added to New-AzureRmVMConfig and UpdateAzureRmVM
    - Get-AzureRmVM shows the information of the identity of the given VM
* Vmss Identity feature:
    - 'IdentityType' parameter is added to to New-AzureRmVmssConfig
    - Get-AzureRmVmss shows the information of the identity of the given Vmss
* Vmss Boot Diagnostics feature:
    - New cmdlet for setting boot diagnostics of Vmss object: Set-AzureRmVmssBootDiagnostics
    - 'BootDiagnostic' parameter is added to New-AzureRmVmssConfig
* Vmss LicenseType feature:
    - 'LicenseType' parameter is added to New-AzureRmVmssConfig
* RecoveryPolicyMode support:
    - 'RecoveryPolicyMode' paramter is added to New-AzureRmVmssConfig
* Compute Resource Sku feature:
    - New cmdlet 'Get-AzureRmComputeResourceSku' list all compute resource skus

## Version 3.1.0
* Fix Test-AzureRmVMAEMExtension for virtual machines with multiple managed disks
* Updated Set-AzureRmVMAEMExtension: Add caching information for Premium managed disks
* Add-AzureRmVhd: The size limit on vhd is increased to 4TB.
* Stop-AzureRmVM: Clarify documentation for STayProvisioned parameter
* New-AzureRmDiskUpdateConfig
  * Deprecated parameters CreateOption, StorageAccountId, ImageReference, SourceUri, SourceResourceId
* Set-AzureRmDiskUpdateImageReference: Deprecated cmdlet
* New-AzureRmSnapshotUpdateConfig
  * Deprecated parameters CreateOption, StorageAccountId, ImageReference, SourceUri, SourceResourceId
* Set-AzureRmSnapshotUpdateImageReference: Deprecated Cmdlet

## Version 3.0.1

## Version 3.0.0
* Updated Set-AzureRmVMAEMExtension and Test-AzureRmVMAEMExtension cmdlets to support Premium managed disks
* Backup encryption settings for IaaS VMs and restore on failure
* ChefServiceInterval option is renamed to ChefDaemonInterval now. Old one will continue to work however.
* Remove duplicated DataDiskNames and NetworkInterfaceIDs properties from PS VM object.
  - Make DataDiskNames and NetworkInterfaceIDs parameters optional in Remove-AzureRmVMDataDisk and Remove-AzureRmVMNetworkInterface, respectively.
* Fix the piping issue of Get cmdlets when the Get cmdlets return a list object.
* Cmdlets that conflicted with RDFE cmdlets have been renamed. See issue https://github.com/Azure/azure-powershell/issues/2917 for more details
    - `New-AzureVMSqlServerAutoBackupConfig` has been renamed to `New-AzureRmVMSqlServerAutoBackupConfig`
    - `New-AzureVMSqlServerAutoPatchingConfig` has been renamed to `New-AzureRmVMSqlServerAutoPatchingConfig`
    - `New-AzureVMSqlServerKeyVaultCredentialConfig` has been renamed to `New-AzureRmVMSqlServerKeyVaultCredentialConfig`

## Version 2.9.0
* Fix bug in Get-* cmdlets, to allow retrieving multiple pages of data (more than 120 items)

## Version 2.8.0
* Updated Set-AzureRmVMAEMExtension and Test-AzureRmVMAEMExtension cmdlets to support managed disks

## Version 2.7.0
* Updated Set-AzureRmVMDscExtension cmdlet WmfVersion parameter to support "5.1"
* Updated Set-AzureRmVMChefExtension cmdlet to add following new options :
  - Daemon: Configures the chef-client service for unattended execution. e.g. -Daemon 'none' or e.g. -Daemon 'service'."
  - Secret: The encryption key used to encrypt and decrypt the data bag item values.
  - SecretFile: The path to the file that contains the encryption key used to encrypt and decrypt the data bag item values.
* Fix for Get-AzureRmVM: Get-AzureRmVM did not display anything when the output includes availability set property.
* New cmdlets:
    - Update-AzureRmAvailabilitySet: can update an unmanaged availability set to a managed availability set.
    - Add-AzureRmVmssDataDisk, Remove-AzureRmVmssDataDisk
* New parameter, SkipVmBackup, for cmdlet Set-AzureRmVMDiskEncryptionExtension to allow user to skip backup creation for Linux VMs

## Version 2.6.0
* New cmdlets for Managed disk
    - Disk cmdlets: New-AzureRmDisk, Update-AzureRmDisk, Get-AzureRmDisk, Remove-AzureRmDisk,
                    Grant-AzureRmDiskAccess, Revoke-AzureRmDiskAccess,
                    New-AzureRmDiskConfig, Set-AzureRmDiskDiskEncryptionKey, Set-AzureRmDiskImageReference, Set-AzureRmDiskKeyEncryptionKey,
                    New-AzureRmDiskUpdateConfig, Set-AzureRmDiskUpdateDiskEncryptionKey, Set-AzureRmDiskUpdateImageReference, Set-AzureRmDiskUpdateKeyEncryptionKey
    - Snapshot cmdlets: New-AzureRmSnapshot, Update-AzureRmSnapshot, Get-AzureRmSnapshot, Remove-AzureRmSnapshot,
                        Grant-AzureRmSnapshotAccess, Revoke-AzureRmSnapshotAccess,
                        New-AzureRmSnapshotConfig, Set-AzureRmSnapshotDiskEncryptionKey, Set-AzureRmSnapshotImageReference, Set-AzureRmSnapshotKeyEncryptionKey,
                        New-AzureRmSnapshotUpdateConfig, Set-AzureRmSnapshotUpdateDiskEncryptionKey, Set-AzureRmSnapshotUpdateImageReference, Set-AzureRmSnapshotUpdateKeyEncryptionKey
    - Image cmdlets: New-AzureRmImage, Get-AzureRmImage, Remove-AzureRmImage,
                     New-AzureRmImageConfig, Set-AzureRmImageOsDisk, Add-AzureRmImageDataDisk, Remove-AzureRmImageDataDisk
    - VM cmdlet: ConvertTo-AzureRmVMManagedDisk

## Version 2.5.0
* Fix Get-AzureRmVM with -Status issue: Get-AzureRmVM throws an exception when Get-AzureRmVM lists multiple VMs and some of the VMs are deleted during Get-AzureRmVM is performed.
* New parameters in New-AzureRmVMSqlServerAutoBackupConfig cmdlet to support Auto Backup for SQL Server 2016 VMs.
    - BackupSystemDbs : Specifies if system databases should be added to Sql Server Managed Backup.
    - BackupScheduleType : Specifies the type of managed backup schedule, manual or automated. If it's manual, schedule settings need to be specified.
    - FullBackupFrequency : Specifies the frequency of Full Backup, daily or weekly.
    - FullBackupStartHour : Specifies the hour of the day when the Sql Server Full Backup should start.
    - FullBackupWindowInHours : Specifies the window (in hours) when Sql Server Full Backup should occur.
    - LogBackupFrequencyInMinutes : Specifies the frequency of Sql Server Log Backup.
* New-AzureVMSqlServer* cmdlets are renamed to New-AzureRmVMSqlServer* now. Old ones will continue to work however.

## Version 2.4.0
* Add Remove-AzureRmVMSecret cmdlet.
* Based on user feedback (https://github.com/Azure/azure-powershell/issues/1384), we've added a DisplayHint property to VM object to enable Compact and Expand display modes. This is similar to `Get -Date - DisplayHint Date` cmdlet. By default, the return of `Get-AzureRmVm -ResourceGroupName <rg-name> -Name <vm-name>` will be compact. You can expand the output using `-DisplayHint Expand` parameter.
* UPCOMING BREAKING CHANGE Notification: We've added a warning about removing ` DataDiskNames` and ` NetworkInterfaceIDs` properties from the returned VM object from `Get-AzureRmVm -ResourceGroupName <rg-name> -Name <vm-name` cmdlet. Please update your scripts to access these properties in the following way:
    - `$vm.StorageProfile.DataDisks`
    - `$vm.NetworkProfile.NetworkInterfaces`
* Updated Set-AzureRmVMChefExtension cmdlet to add following new options :
    - JsonAttribute : A JSON string to be added to the first run of chef-client. e.g. -JsonAttribute '{"container_service": {"chef-init-test": {"command": "C:\\opscode\\chef\\bin"}}}'
    - ChefServiceInterval : Specifies the frequency (in minutes) at which the chef-service runs. If in case you don't want the chef-service to be installed on the Azure VM then set value as 0 in this field. e.g. -ChefServiceInterval 45

## Version 2.3.0
* Update formats for list of VMs, VMScaleSets and ContainerService
    - The default format of Get-AzureRmVM, Get-AzureRmVmss and Get-AzureRmContainerService is not table format when these cmdlets call List Operation
* Fix overprovision issue for VMScaleSet
    - Because of the bug in Compute client library (and Swagger spec) regarding overprovision property of VMScaleSet, this property did not show up correctly.
* Better piping scenario for VMScaleSets and ContainerService cmdlets
    - VMScaleSet and ContainerService now have "ResourceGroupName" property, so when piping Get command to Delete/Update command, -ResourceGroupName is not required.
* Separate paremater sets for Set-AzureRmVM with Generalized and Redeploy parameter
* Reduce time taken by Get-AzureRmVMDiskEncryptionStatus cmdlet from two minutes to under five seconds
* Allow Set-AzureRmVMDiskEncryptionStatus to be used with VHDs residing in multiple resource groups<|MERGE_RESOLUTION|>--- conflicted
+++ resolved
@@ -18,13 +18,10 @@
         - Additional information about change #1
 -->
 ## Current Release
-<<<<<<< HEAD
 
 ## Version 4.6.0
-=======
 * `Get-AzureRmVmssDiskEncryptionStatus` supports encryption status at data disk level
 * `Get-AzureRmVmssVmDiskEncryptionStatus` supports encryption status at data disk level
->>>>>>> 64a6b293
 * Update for Zone Resilient
 * `New-AzureRmVm` and `New-AzureRmVmss` (simple parameter set) support availability zones.
 * Updated to the latest version of the Azure ClientRuntime
