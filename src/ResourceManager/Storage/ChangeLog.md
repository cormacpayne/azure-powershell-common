--- conflicted
+++ resolved
@@ -24,13 +24,9 @@
     - Set-AzureRmStorageAccount
 * Added Location Completer to -Location parameters allowing tab completion through valid Locations
 * Added ResourceGroup Completer to -ResourceGroup parameters allowing tab completion through resource groups in current subscription
-<<<<<<< HEAD
 * Fix a null reference issue of run cmdlet New-AzureRMStorageAccount with parameter -EnableEncryptionService None
-
-=======
 * Added -AsJob support for long-running Storage cmdlets. Allows selected cmdlets to run in the background and return a job to track and control progress.
     - Affected cmdlets are New-, Remove-, Add-, and Update- for Storage Account and Storage Account Network Rule.
->>>>>>> 6a47ceec
 ## Version 4.0.1
 * Fixed assembly loading issue that caused some cmdlets to fail when executing
 
