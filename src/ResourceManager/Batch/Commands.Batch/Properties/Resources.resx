﻿<?xml version="1.0" encoding="utf-8"?>
<root>
  <!-- 
    Microsoft ResX Schema 
    
    Version 2.0
    
    The primary goals of this format is to allow a simple XML format 
    that is mostly human readable. The generation and parsing of the 
    various data types are done through the TypeConverter classes 
    associated with the data types.
    
    Example:
    
    ... ado.net/XML headers & schema ...
    <resheader name="resmimetype">text/microsoft-resx</resheader>
    <resheader name="version">2.0</resheader>
    <resheader name="reader">System.Resources.ResXResourceReader, System.Windows.Forms, ...</resheader>
    <resheader name="writer">System.Resources.ResXResourceWriter, System.Windows.Forms, ...</resheader>
    <data name="Name1"><value>this is my long string</value><comment>this is a comment</comment></data>
    <data name="Color1" type="System.Drawing.Color, System.Drawing">Blue</data>
    <data name="Bitmap1" mimetype="application/x-microsoft.net.object.binary.base64">
        <value>[base64 mime encoded serialized .NET Framework object]</value>
    </data>
    <data name="Icon1" type="System.Drawing.Icon, System.Drawing" mimetype="application/x-microsoft.net.object.bytearray.base64">
        <value>[base64 mime encoded string representing a byte array form of the .NET Framework object]</value>
        <comment>This is a comment</comment>
    </data>
                
    There are any number of "resheader" rows that contain simple 
    name/value pairs.
    
    Each data row contains a name, and value. The row also contains a 
    type or mimetype. Type corresponds to a .NET class that support 
    text/value conversion through the TypeConverter architecture. 
    Classes that don't support this are serialized and stored with the 
    mimetype set.
    
    The mimetype is used for serialized objects, and tells the 
    ResXResourceReader how to depersist the object. This is currently not 
    extensible. For a given mimetype the value must be set accordingly:
    
    Note - application/x-microsoft.net.object.binary.base64 is the format 
    that the ResXResourceWriter will generate, however the reader can 
    read any of the formats listed below.
    
    mimetype: application/x-microsoft.net.object.binary.base64
    value   : The object must be serialized with 
            : System.Runtime.Serialization.Formatters.Binary.BinaryFormatter
            : and then encoded with base64 encoding.
    
    mimetype: application/x-microsoft.net.object.soap.base64
    value   : The object must be serialized with 
            : System.Runtime.Serialization.Formatters.Soap.SoapFormatter
            : and then encoded with base64 encoding.

    mimetype: application/x-microsoft.net.object.bytearray.base64
    value   : The object must be serialized into a byte array 
            : using a System.ComponentModel.TypeConverter
            : and then encoded with base64 encoding.
    -->
  <xsd:schema id="root" xmlns="" xmlns:xsd="http://www.w3.org/2001/XMLSchema" xmlns:msdata="urn:schemas-microsoft-com:xml-msdata">
    <xsd:import namespace="http://www.w3.org/XML/1998/namespace" />
    <xsd:element name="root" msdata:IsDataSet="true">
      <xsd:complexType>
        <xsd:choice maxOccurs="unbounded">
          <xsd:element name="metadata">
            <xsd:complexType>
              <xsd:sequence>
                <xsd:element name="value" type="xsd:string" minOccurs="0" />
              </xsd:sequence>
              <xsd:attribute name="name" use="required" type="xsd:string" />
              <xsd:attribute name="type" type="xsd:string" />
              <xsd:attribute name="mimetype" type="xsd:string" />
              <xsd:attribute ref="xml:space" />
            </xsd:complexType>
          </xsd:element>
          <xsd:element name="assembly">
            <xsd:complexType>
              <xsd:attribute name="alias" type="xsd:string" />
              <xsd:attribute name="name" type="xsd:string" />
            </xsd:complexType>
          </xsd:element>
          <xsd:element name="data">
            <xsd:complexType>
              <xsd:sequence>
                <xsd:element name="value" type="xsd:string" minOccurs="0" msdata:Ordinal="1" />
                <xsd:element name="comment" type="xsd:string" minOccurs="0" msdata:Ordinal="2" />
              </xsd:sequence>
              <xsd:attribute name="name" type="xsd:string" use="required" msdata:Ordinal="1" />
              <xsd:attribute name="type" type="xsd:string" msdata:Ordinal="3" />
              <xsd:attribute name="mimetype" type="xsd:string" msdata:Ordinal="4" />
              <xsd:attribute ref="xml:space" />
            </xsd:complexType>
          </xsd:element>
          <xsd:element name="resheader">
            <xsd:complexType>
              <xsd:sequence>
                <xsd:element name="value" type="xsd:string" minOccurs="0" msdata:Ordinal="1" />
              </xsd:sequence>
              <xsd:attribute name="name" type="xsd:string" use="required" />
            </xsd:complexType>
          </xsd:element>
        </xsd:choice>
      </xsd:complexType>
    </xsd:element>
  </xsd:schema>
  <resheader name="resmimetype">
    <value>text/microsoft-resx</value>
  </resheader>
  <resheader name="version">
    <value>2.0</value>
  </resheader>
  <resheader name="reader">
    <value>System.Resources.ResXResourceReader, System.Windows.Forms, Version=4.0.0.0, Culture=neutral, PublicKeyToken=b77a5c561934e089</value>
  </resheader>
  <resheader name="writer">
    <value>System.Resources.ResXResourceWriter, System.Windows.Forms, Version=4.0.0.0, Culture=neutral, PublicKeyToken=b77a5c561934e089</value>
  </resheader>
  <data name="AccountAndKeyInUse" xml:space="preserve">
    <value>Executing cmdlet with Batch account {0} with its {1} key. To change which key to use, set the KeyInUse property on the BatchAccountContext.</value>
  </data>
  <data name="BeginMAMLCall" xml:space="preserve">
    <value>Begin {0} call to RP</value>
  </data>
  <data name="Downloading" xml:space="preserve">
    <value>Downloading {0} file {1} to: {2}</value>
  </data>
  <data name="EndMAMLCall" xml:space="preserve">
    <value>End {0} call to RP</value>
  </data>
  <data name="GBAK_GettingKeys" xml:space="preserve">
    <value>Getting account keys for {0}</value>
  </data>
  <data name="GBA_AllAccounts" xml:space="preserve">
    <value>Getting all accounts in subscription</value>
  </data>
  <data name="GBA_ResGroupAccounts" xml:space="preserve">
    <value>Getting accounts in resource group {0}</value>
  </data>
  <data name="GBJ_GetByName" xml:space="preserve">
    <value>Getting job "{0}" from workitem "{1}"</value>
  </data>
  <data name="GBJ_GetByOData" xml:space="preserve">
    <value>Getting jobs matching the specified OData filter from workitem "{0}". </value>
  </data>
  <data name="GBJ_GetNoFilter" xml:space="preserve">
    <value>Getting all jobs from workitem "{0}". </value>
  </data>
  <data name="GBP_GetByName" xml:space="preserve">
    <value>Getting pool "{0}"</value>
  </data>
  <data name="GBP_GetByOData" xml:space="preserve">
    <value>Getting pools matching the specified OData filter. </value>
  </data>
  <data name="GBP_NoFilter" xml:space="preserve">
    <value>Getting all pools associated with the Batch account. </value>
  </data>
<<<<<<< HEAD
  <data name="GBTFC_NoTaskFileSpecified" xml:space="preserve">
    <value>No task file was specified to download. Supply a PSTaskFile object or a workitem name, job name, task name, and task file name.</value>
=======
  <data name="GBTFC_Downloading" xml:space="preserve">
    <value>Downloading task file "{0}" to: {1}</value>
  </data>
  <data name="GBTFC_NoDestinationPath" xml:space="preserve">
    <value>No destination path was specified. Supply a path where the task file should be downloaded.</value>
>>>>>>> 95c17879
  </data>
  <data name="GBTF_GetByName" xml:space="preserve">
    <value>Getting task file "{0}" from task "{1}"</value>
  </data>
  <data name="GBTF_GetByOData" xml:space="preserve">
    <value>Getting task files matching the specified OData filter from task "{0}".</value>
  </data>
  <data name="GBTF_NoFilter" xml:space="preserve">
    <value>Getting all task files under task "{0}".</value>
  </data>
  <data name="GBT_GetByName" xml:space="preserve">
    <value>Getting task "{0}" from job "{1}" under workitem "{2}"</value>
  </data>
  <data name="GBT_GetByOData" xml:space="preserve">
    <value>Getting tasks matching the specified OData filter from job "{0}".</value>
  </data>
  <data name="GBT_GetNoFilter" xml:space="preserve">
    <value>Getting all tasks from job "{0}".</value>
  </data>
<<<<<<< HEAD
  <data name="GBT_NoJob" xml:space="preserve">
    <value>No job was specified. Supply a PSCloudJob object or a workitem name and job name to query for tasks.</value>
  </data>
  <data name="GBVMFC_NoVMFileSpecified" xml:space="preserve">
    <value>No vm file was specified to download. Supply a PSVMFile object or a pool name, vm name, and vm file name.</value>
  </data>
=======
>>>>>>> 95c17879
  <data name="GBVMF_GetByName" xml:space="preserve">
    <value>Getting vm file "{0}" from vm "{1}"</value>
  </data>
  <data name="GBVMF_GetByOData" xml:space="preserve">
    <value>Getting vm files matching the specified OData filter from vm "{0}".</value>
  </data>
  <data name="GBVMF_NoFilter" xml:space="preserve">
    <value>Getting all vm files from vm "{0}".</value>
  </data>
  <data name="GBVM_GetByName" xml:space="preserve">
    <value>Getting vm "{0}" from pool "{1}".</value>
  </data>
  <data name="GBVM_GetByOData" xml:space="preserve">
    <value>Getting vms matching the specified OData filter from pool "{0}".</value>
  </data>
  <data name="GBVM_NoFilter" xml:space="preserve">
    <value>Getting all vms under pool "{0}".</value>
  </data>
  <data name="GBWI_GetByName" xml:space="preserve">
    <value>Getting workitem "{0}"</value>
  </data>
  <data name="GBWI_GetByOData" xml:space="preserve">
    <value>Getting workitems matching the specified OData filter. </value>
  </data>
  <data name="GBWI_NoFilter" xml:space="preserve">
    <value>Getting all workitems associated with the Batch account. </value>
  </data>
  <data name="GRDP_NoVM" xml:space="preserve">
    <value>No vm was specified. Supply a PSVM object or a pool name and vm name for the RDP file to point to.</value>
  </data>
  <data name="InvalidEndpointType" xml:space="preserve">
    <value>The endpoint is not recognized as valid: {0}</value>
  </data>
  <data name="InvalidResourceId" xml:space="preserve">
    <value>The resource ID is not recognized as valid: {0}</value>
  </data>
  <data name="InvalidTagFormat" xml:space="preserve">
    <value>Invalid tag format. Expect @{Name = "tagName"} or @{Name = "tagName"; Value = "tagValue"}</value>
  </data>
  <data name="InvalidTagFormatNotUniqueName" xml:space="preserve">
    <value>Invalid tag format. Ensure that each tag has a unique name. Example: @{Name = "tagName1"; Value = "tagValue1"}, @{Name = "tagName2"; Value = "tagValue2"}</value>
  </data>
  <data name="KeyNotPresent" xml:space="preserve">
    <value>The current KeyInUse on this BatchAccountContext is the {0} key, but this key is not populated on the BatchAccountContext object. Use the Get-AzureBatchAccountKeys cmdlet to get a BatchAccountContext object with its keys populated.</value>
  </data>
  <data name="MaxCount" xml:space="preserve">
    <value>A max count of {0} will be returned.</value>
  </data>
  <data name="MissingResGroupName" xml:space="preserve">
    <value>Cannot find resource group name in ID property: {0}</value>
  </data>
  <data name="NBA_AccountAlreadyExists" xml:space="preserve">
    <value>AccountAlreadyExists: Account already exists.</value>
  </data>
  <data name="NBA_LookupAccount" xml:space="preserve">
    <value>Checking if account already exists</value>
  </data>
  <data name="NBA_NameAvailability" xml:space="preserve">
    <value>Performing name availability check for account {0}</value>
  </data>
  <data name="NBP_CreatingPool" xml:space="preserve">
    <value>Creating pool {0}</value>
  </data>
  <data name="NBT_CreatingTask" xml:space="preserve">
    <value>Creating task {0}</value>
  </data>
  <data name="NBU_CreatingUser" xml:space="preserve">
    <value>Creating user {0} on vm {1}</value>
  </data>
  <data name="NBWI_CreatingWorkItem" xml:space="preserve">
    <value>Creating workitem {0}</value>
  </data>
<<<<<<< HEAD
  <data name="NoDownloadDestination" xml:space="preserve">
    <value>No destination was provided for the downloaded file. Either provide a file path or a Stream object.</value>
=======
  <data name="NoJob" xml:space="preserve">
    <value>No job was specified. Supply a PSCloudJob object or a workitem name and job name.</value>
  </data>
  <data name="NoPool" xml:space="preserve">
    <value>No pool was specified. Supply a PSCloudPool object or a pool name.</value>
  </data>
  <data name="NoTask" xml:space="preserve">
    <value>No task was specified. Supply a PSCloudTask object or a workitem name, job name, and task name.</value>
  </data>
  <data name="NoTaskFile" xml:space="preserve">
    <value>No task file was specified. Supply a PSTaskFile object or a workitem name, job name, task name, and task file name.</value>
  </data>
  <data name="NoVM" xml:space="preserve">
    <value>No vm was specified. Supply a PSVM object or a pool name and vm name.</value>
  </data>
  <data name="NoVMUser" xml:space="preserve">
    <value>No vm user specified. Supply a pool name, vm name, and user name.</value>
  </data>
  <data name="NoWorkItem" xml:space="preserve">
    <value>No workitem was specified.  Supply a workitem name or PSCloudWorkItem object.</value>
>>>>>>> 95c17879
  </data>
  <data name="RBA_RemoveConfirm" xml:space="preserve">
    <value>Are you sure you want to remove batch account {0}?</value>
  </data>
  <data name="RBA_RemoveResource" xml:space="preserve">
    <value>Removing batch account ...</value>
  </data>
  <data name="RBJ_RemoveConfirm" xml:space="preserve">
    <value>Are you sure you want to remove job {0}?</value>
  </data>
  <data name="RBJ_RemoveJob" xml:space="preserve">
    <value>Removing job ...</value>
  </data>
  <data name="RBP_RemoveConfirm" xml:space="preserve">
    <value>Are you sure you want to remove pool {0}?</value>
  </data>
  <data name="RBP_RemovePool" xml:space="preserve">
    <value>Removing pool ...</value>
  </data>
  <data name="RBT_RemoveConfirm" xml:space="preserve">
    <value>Are you sure you want to remove task {0}?</value>
  </data>
  <data name="RBT_RemoveTask" xml:space="preserve">
    <value>Removing task ...</value>
  </data>
  <data name="RBU_RemoveConfirm" xml:space="preserve">
    <value>Are you sure you want to remove user {0}?</value>
  </data>
  <data name="RBU_RemoveUser" xml:space="preserve">
    <value>Removing user ...</value>
  </data>
  <data name="RBWI_RemoveConfirm" xml:space="preserve">
    <value>Are you sure you want to remove workitem {0}?</value>
  </data>
  <data name="RBWI_RemoveWorkItem" xml:space="preserve">
    <value>Removing workitem ...</value>
  </data>
  <data name="ResGroupLookup" xml:space="preserve">
    <value>Looking up resource group for account {0}</value>
  </data>
  <data name="ResourceNotFound" xml:space="preserve">
    <value>ResourceNotFound: Resource not found.</value>
    <comment>emulate exception generated by RP</comment>
  </data>
  <data name="SBA_Updating" xml:space="preserve">
    <value>Updating account {0}</value>
  </data>
</root><|MERGE_RESOLUTION|>--- conflicted
+++ resolved
@@ -156,17 +156,6 @@
   <data name="GBP_NoFilter" xml:space="preserve">
     <value>Getting all pools associated with the Batch account. </value>
   </data>
-<<<<<<< HEAD
-  <data name="GBTFC_NoTaskFileSpecified" xml:space="preserve">
-    <value>No task file was specified to download. Supply a PSTaskFile object or a workitem name, job name, task name, and task file name.</value>
-=======
-  <data name="GBTFC_Downloading" xml:space="preserve">
-    <value>Downloading task file "{0}" to: {1}</value>
-  </data>
-  <data name="GBTFC_NoDestinationPath" xml:space="preserve">
-    <value>No destination path was specified. Supply a path where the task file should be downloaded.</value>
->>>>>>> 95c17879
-  </data>
   <data name="GBTF_GetByName" xml:space="preserve">
     <value>Getting task file "{0}" from task "{1}"</value>
   </data>
@@ -185,15 +174,6 @@
   <data name="GBT_GetNoFilter" xml:space="preserve">
     <value>Getting all tasks from job "{0}".</value>
   </data>
-<<<<<<< HEAD
-  <data name="GBT_NoJob" xml:space="preserve">
-    <value>No job was specified. Supply a PSCloudJob object or a workitem name and job name to query for tasks.</value>
-  </data>
-  <data name="GBVMFC_NoVMFileSpecified" xml:space="preserve">
-    <value>No vm file was specified to download. Supply a PSVMFile object or a pool name, vm name, and vm file name.</value>
-  </data>
-=======
->>>>>>> 95c17879
   <data name="GBVMF_GetByName" xml:space="preserve">
     <value>Getting vm file "{0}" from vm "{1}"</value>
   </data>
@@ -266,10 +246,9 @@
   <data name="NBWI_CreatingWorkItem" xml:space="preserve">
     <value>Creating workitem {0}</value>
   </data>
-<<<<<<< HEAD
   <data name="NoDownloadDestination" xml:space="preserve">
     <value>No destination was provided for the downloaded file. Either provide a file path or a Stream object.</value>
-=======
+  </data>
   <data name="NoJob" xml:space="preserve">
     <value>No job was specified. Supply a PSCloudJob object or a workitem name and job name.</value>
   </data>
@@ -285,12 +264,14 @@
   <data name="NoVM" xml:space="preserve">
     <value>No vm was specified. Supply a PSVM object or a pool name and vm name.</value>
   </data>
+  <data name="NoVMFile" xml:space="preserve">
+    <value>No vm file was specified. Supply a PSVMFile object or a pool name, vm name, and vm file name.</value>
+  </data>
   <data name="NoVMUser" xml:space="preserve">
     <value>No vm user specified. Supply a pool name, vm name, and user name.</value>
   </data>
   <data name="NoWorkItem" xml:space="preserve">
     <value>No workitem was specified.  Supply a workitem name or PSCloudWorkItem object.</value>
->>>>>>> 95c17879
   </data>
   <data name="RBA_RemoveConfirm" xml:space="preserve">
     <value>Are you sure you want to remove batch account {0}?</value>
