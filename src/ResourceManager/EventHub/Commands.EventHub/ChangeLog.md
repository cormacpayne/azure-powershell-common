--- conflicted
+++ resolved
@@ -18,13 +18,9 @@
         - Additional information about change #1
 -->
 ## Current Release
-<<<<<<< HEAD
 
 ## Version 0.6.7
-=======
-* Updated help files to include full parameter types and correct input/output types.
 * Updated piping for InputObject and ResourceId in remove cmdlets
->>>>>>> 815187ae
 * Updated all help files to include full parameter types and correct input/output types.
 
 ## Version 0.6.6
