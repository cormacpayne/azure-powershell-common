---
external help file: Microsoft.Azure.Commands.Network.dll-Help.xml
ms.assetid: 5784FD44-91D4-4537-84F3-4F03CCBA355F
online version:
schema: 2.0.0
---

# New-AzureRmVirtualNetworkGateway

## SYNOPSIS
Creates a Virtual Network Gateway

## SYNTAX

```
New-AzureRmVirtualNetworkGateway -Name <String> -ResourceGroupName <String> -Location <String>
 [-IpConfigurations <System.Collections.Generic.List`1[Microsoft.Azure.Commands.Network.Models.PSVirtualNetworkGatewayIpConfiguration]>]
 [-GatewayType <String>] [-VpnType <String>] [-EnableBgp <Boolean>] [-EnableActiveActiveFeature]
 [-GatewaySku <String>] [-GatewayDefaultSite <PSLocalNetworkGateway>]
 [-VpnClientAddressPool <System.Collections.Generic.List`1[System.String]>]
 [-VpnClientRootCertificates <System.Collections.Generic.List`1[Microsoft.Azure.Commands.Network.Models.PSVpnClientRootCertificate]>]
 [-VpnClientRevokedCertificates <System.Collections.Generic.List`1[Microsoft.Azure.Commands.Network.Models.PSVpnClientRevokedCertificate]>]
 [-Asn <UInt32>] [-PeerWeight <Int32>] [-Tag <Hashtable>] [-Force] [-WhatIf] [-Confirm] [<CommonParameters>]
```

## DESCRIPTION
The Virtual Network Gateway is the object representing your gateway in Azure.

The **New-AzureRmVirtualNetworkGateway** cmdlet creates the object of your gateway in Azure based
on the Name, Resource Group Name, Location, and IP configuration, as well as the Gateway Type and
if VPN, the VPN Type. You can also name the Gateway SKU.

If this Gateway is being used for Point-to-Site connections, you will also need to include the VPN
Client Address Pool from which to assign addresses to connecting clients and the VPN Client Root
Certificate used to authenticate VPN clients connecting to the Gateway.

You can also choose to include other features like BGP and Active-Active.

## EXAMPLES

### 1: Create a Virtual Network Gateway
```
New-AzureRmResourceGroup -Location "UK West" -Name "vnet-gateway"
New-AzureRMVirtualNetworkSubnetConfig -Name 'gatewaysubnet' -AddressPrefix '10.254.0.0/27'

$ngwpip = New-AzureRMPublicIpAddress -Name ngwpip -ResourceGroupName "vnet-gateway" -Location "UK West" -AllocationMethod Dynamic
$vnet = New-AzureRmVirtualNetwork -AddressPrefix "10.254.0.0/27" -Location "UK West" -Name vnet-gateway -ResourceGroupName "vnet-gateway" -Subnet $subnet
$subnet = Get-AzureRmVirtualNetworkSubnetConfig -name 'gatewaysubnet' -VirtualNetwork $vnet
$ngwipconfig = New-AzureRMVirtualNetworkGatewayIpConfig -Name ngwipconfig -SubnetId $subnet.Id -PublicIpAddressId $ngwpip.Id

New-AzureRmVirtualNetworkGateway -Name myNGW -ResourceGroupName vnet-gateway -Location "UK West" -IpConfigurations $ngwIpConfig  -GatewayType "Vpn" -VpnType "RouteBased" -GatewaySku "Basic"
```
<<<<<<< HEAD
=======

The above will create a resource group, request a Public IP Address, create a Virtual Network and subnet and create a Virtual Network Gateway in Azure. 
>>>>>>> 74898a8b

The above will create a resource group, request a Public IP Address, create a Virtual Network and
subnet and create a Virtual Network Gateway in Azure.

<<<<<<< HEAD
The gateway will be called "vngw" within the resource group "vnet-gateway" in the location "UK
West" with the previously created IP configurations saved in the variable "ngwIPConfig," the
gateway type of "VPN," the vpn type "RouteBased," and the sku "Basic."

=======
>>>>>>> 74898a8b
## PARAMETERS

### -Asn
```yaml
Type: UInt32
Parameter Sets: (All)
Aliases:

Required: False
Position: Named
Default value: None
Accept pipeline input: True (ByPropertyName)
Accept wildcard characters: False
```

### -EnableActiveActiveFeature
Enables the active-active feature.

```yaml
Type: SwitchParameter
Parameter Sets: (All)
Aliases:

Required: False
Position: Named
Default value: None
Accept pipeline input: False
Accept wildcard characters: False
```

### -EnableBgp
```yaml
Type: Boolean
Parameter Sets: (All)
Aliases:

Required: False
Position: Named
Default value: None
Accept pipeline input: True (ByPropertyName)
Accept wildcard characters: False
```

### -Force
Forces the command to run without asking for user confirmation.

```yaml
Type: SwitchParameter
Parameter Sets: (All)
Aliases:

Required: False
Position: Named
Default value: None
Accept pipeline input: False
Accept wildcard characters: False
```

### -GatewayDefaultSite
```yaml
Type: PSLocalNetworkGateway
Parameter Sets: (All)
Aliases:

Required: False
Position: Named
Default value: None
Accept pipeline input: True (ByPropertyName)
Accept wildcard characters: False
```

### -GatewaySku
```yaml
Type: String
Parameter Sets: (All)
Aliases:
Accepted values: Basic, Standard, HighPerformance, UltraPerformance, VpnGw1, VpnGw2, VpnGw3

Required: False
Position: Named
Default value: None
Accept pipeline input: True (ByPropertyName)
Accept wildcard characters: False
```

### -GatewayType
```yaml
Type: String
Parameter Sets: (All)
Aliases:
Accepted values: Vpn, ExpressRoute

Required: False
Position: Named
Default value: None
Accept pipeline input: True (ByPropertyName)
Accept wildcard characters: False
```

### -IpConfigurations
```yaml
Type: System.Collections.Generic.List`1[Microsoft.Azure.Commands.Network.Models.PSVirtualNetworkGatewayIpConfiguration]
Parameter Sets: (All)
Aliases:

Required: False
Position: Named
Default value: None
Accept pipeline input: True (ByPropertyName)
Accept wildcard characters: False
```

### -Location
```yaml
Type: String
Parameter Sets: (All)
Aliases:

Required: True
Position: Named
Default value: None
Accept pipeline input: True (ByPropertyName)
Accept wildcard characters: False
```

### -Name
```yaml
Type: String
Parameter Sets: (All)
Aliases: ResourceName

Required: True
Position: Named
Default value: None
Accept pipeline input: True (ByPropertyName)
Accept wildcard characters: False
```

### -PeerWeight
```yaml
Type: Int32
Parameter Sets: (All)
Aliases:

Required: False
Position: Named
Default value: None
Accept pipeline input: True (ByPropertyName)
Accept wildcard characters: False
```

### -ResourceGroupName
```yaml
Type: String
Parameter Sets: (All)
Aliases:

Required: True
Position: Named
Default value: None
Accept pipeline input: True (ByPropertyName)
Accept wildcard characters: False
```

### -Tag
Key-value pairs in the form of a hash table. For example:

@{key0="value0";key1=$null;key2="value2"}

```yaml
Type: Hashtable
Parameter Sets: (All)
Aliases:

Required: False
Position: Named
Default value: None
Accept pipeline input: True (ByPropertyName)
Accept wildcard characters: False
```

### -VpnClientAddressPool
```yaml
Type: System.Collections.Generic.List`1[System.String]
Parameter Sets: (All)
Aliases:

Required: False
Position: Named
Default value: None
Accept pipeline input: True (ByPropertyName)
Accept wildcard characters: False
```

### -VpnClientRevokedCertificates
```yaml
Type: System.Collections.Generic.List`1[Microsoft.Azure.Commands.Network.Models.PSVpnClientRevokedCertificate]
Parameter Sets: (All)
Aliases:

Required: False
Position: Named
Default value: None
Accept pipeline input: True (ByPropertyName)
Accept wildcard characters: False
```

### -VpnClientRootCertificates
```yaml
Type: System.Collections.Generic.List`1[Microsoft.Azure.Commands.Network.Models.PSVpnClientRootCertificate]
Parameter Sets: (All)
Aliases:

Required: False
Position: Named
Default value: None
Accept pipeline input: True (ByPropertyName)
Accept wildcard characters: False
```

### -VpnType
```yaml
Type: String
Parameter Sets: (All)
Aliases:
Accepted values: PolicyBased, RouteBased

Required: False
Position: Named
Default value: None
Accept pipeline input: True (ByPropertyName)
Accept wildcard characters: False
```

### -Confirm
Prompts you for confirmation before running the cmdlet.

```yaml
Type: SwitchParameter
Parameter Sets: (All)
Aliases: cf

Required: False
Position: Named
Default value: False
Accept pipeline input: False
Accept wildcard characters: False
```

### -WhatIf
Shows what would happen if the cmdlet runs.
The cmdlet is not run.

```yaml
Type: SwitchParameter
Parameter Sets: (All)
Aliases: wi

Required: False
Position: Named
Default value: False
Accept pipeline input: False
Accept wildcard characters: False
```

### CommonParameters
This cmdlet supports the common parameters: -Debug, -ErrorAction, -ErrorVariable, -InformationAction, -InformationVariable, -OutVariable, -OutBuffer, -PipelineVariable, -Verbose, -WarningAction, and -WarningVariable. For more information, see about_CommonParameters (http://go.microsoft.com/fwlink/?LinkID=113216).

## INPUTS

## OUTPUTS

## NOTES

## RELATED LINKS

[Get-AzureRmVirtualNetworkGateway](./Get-AzureRmVirtualNetworkGateway.md)

[Remove-AzureRmVirtualNetworkGateway](./Remove-AzureRmVirtualNetworkGateway.md)

[Reset-AzureRmVirtualNetworkGateway](./Reset-AzureRmVirtualNetworkGateway.md)

[Resize-AzureRmVirtualNetworkGateway](./Resize-AzureRmVirtualNetworkGateway.md)

[Set-AzureRmVirtualNetworkGateway](./Set-AzureRmVirtualNetworkGateway.md)<|MERGE_RESOLUTION|>--- conflicted
+++ resolved
@@ -50,22 +50,14 @@
 
 New-AzureRmVirtualNetworkGateway -Name myNGW -ResourceGroupName vnet-gateway -Location "UK West" -IpConfigurations $ngwIpConfig  -GatewayType "Vpn" -VpnType "RouteBased" -GatewaySku "Basic"
 ```
-<<<<<<< HEAD
-=======
-
-The above will create a resource group, request a Public IP Address, create a Virtual Network and subnet and create a Virtual Network Gateway in Azure. 
->>>>>>> 74898a8b
 
 The above will create a resource group, request a Public IP Address, create a Virtual Network and
 subnet and create a Virtual Network Gateway in Azure.
 
-<<<<<<< HEAD
-The gateway will be called "vngw" within the resource group "vnet-gateway" in the location "UK
+The gateway will be called "myNGW" within the resource group "vnet-gateway" in the location "UK
 West" with the previously created IP configurations saved in the variable "ngwIPConfig," the
 gateway type of "VPN," the vpn type "RouteBased," and the sku "Basic."
 
-=======
->>>>>>> 74898a8b
 ## PARAMETERS
 
 ### -Asn
