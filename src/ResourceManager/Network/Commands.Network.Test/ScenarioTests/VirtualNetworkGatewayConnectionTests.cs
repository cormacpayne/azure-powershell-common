--- conflicted
+++ resolved
@@ -47,19 +47,18 @@
             NetworkResourcesController.NewInstance.RunPsTest("Test-VirtualNetworkGatewayConnectionWithBgpCRUD");
         }
 
-<<<<<<< HEAD
         [Fact(Skip = "Rerecord tests")]
         [Trait(Category.AcceptanceType, Category.CheckIn)]
         public void TestVirtualNetworkGatewayConnectionwithIpsecPoliciesCRUD()
         {
             NetworkResourcesController.NewInstance.RunPsTest("Test-VirtualNetworkGatewayConnectionWithIpsecPoliciesCRUD");
-=======
+	}
+
         [Fact]
         [Trait(Category.AcceptanceType, Category.CheckIn)]
         public void TestVirtualNetworkGatewayConnectionWithActiveAcitveGateway()
         {
             NetworkResourcesController.NewInstance.RunPsTest("Test-VirtualNetworkGatewayConnectionWithActiveActiveGateway");
->>>>>>> bd0bc7d7
         }
     }
 }