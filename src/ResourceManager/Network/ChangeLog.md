<!--
    Please leave this section at the top of the change log.

    Changes for the current release should go under the section titled "Current Release", and should adhere to the following format:

    ## Current Release
    * Overview of change #1
        - Additional information about change #1
    * Overview of change #2
        - Additional information about change #2
        - Additional information about change #2
    * Overview of change #3
    * Overview of change #4
        - Additional information about change #4

    ## YYYY.MM.DD - Version X.Y.Z (Previous Release)
    * Overview of change #1
        - Additional information about change #1
--->

## Current Release
<<<<<<< HEAD
* Updating model types for compatibility with DNS cmdlets.
=======
>>>>>>> 26ce798a

## Version 5.3.0
* Fixed issue with importing aliases
* Fix bug to serialize and display IPTags

## Version 5.2.0
* Added cmdlet to create a new connection monitor
    - New-AzureRmNetworkWatcherConnectionMonitor
* Added cmdlet to update a connection monitor
    - Set-AzureRmNetworkWatcherConnectionMonitor
* Added cmdlet to get connection monitor or connection monitor list
    - Get-AzureRmNetworkWatcherConnectionMonitor
* Added cmdlet to query connection monitor
    - Get-AzureRmNetworkWatcherConnectionMonitorReport
* Added cmdlet to start connection monitor
    - Start-AzureRmNetworkWatcherConnectionMonitor
* Added cmdlet to stop connection monitor
    - Stop-AzureRmNetworkWatcherConnectionMonitor
* Added cmdlet to remove connection monitor
    - Remove-AzureRmNetworkWatcherConnectionMonitor
* Updated Set-AzureRmApplicationGatewayBackendAddressPool documentation to remove deprecated example
* Fix to support 32 bit AS Numbers in the Powershell API for Public and Private Expressroute Peerings
* Added EnableHttp2 flag to Application Gateway
    - Updated New-AzureRmApplicationGateway: Added optional parameter -EnableHttp2
* Add IpTags to PublicIpAddress
    - Updated New-AzureRmPublicIpAddress: Added IpTags
    - New-AzureRmPublicIpTag to add Iptag
* Add DisableBgpRoutePropagation property in RouteTable and effectiveRoute.

## Version 5.1.1
* Fix overwrite message 'Are you sure you want to overwriteresource'

## Version 5.1.0
* Added -AsJob support for long-running Network cmdlets. Allows selected cmdlets to run in the background and return a job to track and control progress.
* Added Location Completer to -Location parameters allowing tab completion through valid Locations
* Added ResourceGroup Completer to -ResourceGroup parameters allowing tab completion through resource groups in current subscription

## Version 5.0.0
* NOTE: This is a breaking change release. Please see the migration guide (https://aka.ms/azps-migration-guide) for a full list of breaking changes introduced.
* Added cmdlet to list available internet service providers for a specified Azure region
    - Get-AzureRmNetworkWatcherReachabilityProvidersList
* Added cmdlet to get the relative latency score for internet service providers from a specified location to Azure regions
    - Get-AzureRmNetworkWatcherReachabilityReport
* Add support for online help
    - Run Get-Help with the -Online parameter to open the online help in your default Internet browser
    
## Version 4.4.1

## Version 4.4.0
* Added support for endpoint services to Virtual Network Subnets
    - Updated Add-AzureRmVirtualSubnetConfig: Added optional parameter -ServiceEndpoint
    - Updated New-AzureRmVirtualSubnetConfig: Added optional parameter -ServiceEndpoint
    - Updated Set-AzureRmVirtualSubnetConfig: Added optional parameter -ServiceEndpoint
* Added cmdlet to list endpoint services available in the location
    - Get-AzureRmVirtualNetworkAvailableEndpointService
* Added the ability to configure external radius based P2S authentication to the following commandlets
    - New-AzureVirtualNetworkGateway
    - Set-AzureVirtualNetworkGateway
    - Set-AzureRmVirtualNetworkGatewayVpnClientConfig
* Added cmdlet to allow generation of VpnProfiles for external radius based P2S
    - New-AzureRmVpnClientConfiguration
	  - Get-AzureRmVpnClientConfiguration
* Added support for SKU parameter to Public IP Addresses and Load Balancers
    - Updated New-AzureRMLoadBalancer: Added optional parameter -Sku
    - Updated New-AzureRMPublicIpAddress: Added optional parameter -Sku
* Added support for DisableOutboundSNAT to Load Balancer Rules
    - Updated New-AzureRMLoadBalancerRuleConfig: Added optional parameter DisableOutboundSNAT
    - Updated Add-AzureRMLoadBalancerRuleConfig: Added optional parameter DisableOutboundSNAT
    - Updated Set-AzureRMLoadBalancerRuleConfig: Added optional parameter DisableOutboundSNAT
* Added support for IkeV2 P2S
    - Updated New-AzureRmVirtualNetworkGateway: Added optional parameter -VpnClientProtocol, defaults to [ "SSTP", "IkeV2" ]
    - Updated Set-AzureRmVirtualNetworkGateway: Added optional parameter -VpnClientProtocol
* Added new commands for VpnDeviceConfiguration Scripts
    - Get-AzureRmVirtualNetworkGatewaySupportedVpnDevices
    - Get-AzureRmVirtualNetworkGatewayConnectionVpnDeviceConfigScript
* Added support for MultiValued rules in Network Security Rules and Effective Network Security Rules
    - Updated Add-AzureRmNetworkSecurityRuleConfig: Updated SourcePortRange, DestinationPortRange, SourceAddressPrefix parameters to accept a list of strings
    - Updated New-AzureRmNetworkSecurityRuleConfig: Updated SourcePortRange, DestinationPortRange, SourceAddressPrefix  parameter to accept a list of strings
    - Updated Set-AzureRmNetworkSecurityRuleConfig: Updated SourcePortRange, DestinationPortRange, SourceAddressPrefix parameter to accept a list of strings
    - Updated Add-AzureRmNetworkSecurityRuleConfig: Updated SourcePortRange, DestinationPortRange, SourceAddressPrefix parameter to accept a list of strings
    - Updated New-AzureRmNetworkSecurityGroup : Updated SecurityRules parameter to accept SourcePortRange, DestinationPortRange, SourceAddressPrefix parameters which are list of strings in PSSecurityRule object
    - Updated Get-AzureRmEffectiveNetworkSecurityGroup: Added parameter TagMap
    - Updated Get-AzureRmEffectiveNetworkSecurityGroup: Updated returned PSEffectiveSecurityRule object with SourcePortRange, DestinationPortRange, SourceAddressPrefix parameters which are list of strings.
* Added support for DDoS protection for virtual networks
    - Updated New-AzureRmVirtualNetwork: Added switch parameters EnableDDoSProtection and EnableVmProtection
    - Added properties EnableDDoSProtection and EnableVmProtection in PSVirtualNetwork object
* Added support for Highly Available Internal Load Balancer
    - Updated Add-AzureRmLoadBalancerRuleConfig: Added All as an acceptable value for Protocol parameter
    - Updated New-AzureRmLoadBalancerRuleConfig: Added All as an acceptable value for Protocol parameter
    - Updated Set-AzureRmLoadBalancerRuleConfig: Added All as an acceptable value for Protocol parameter
* Added support for Application Security Groups
    - Added New-AzureRmApplicationSecurityGroup
    - Added Get-AzureRmApplicationSecurityGroup
    - Added Remove-AzureRmApplicationSecurityGroup
    - Updated New-AzureRmNetworkInterface: Added optional parameters ApplicationSecurityGroup and ApplicationSecurityGroupId
    - Updated New-AzureRmNetworkInterfaceIpConfig: Added optional parameters ApplicationSecurityGroup and ApplicationSecurityGroupId
    - Updated Add-AzureRmNetworkInterfaceIpConfig: Added optional parameters ApplicationSecurityGroup and ApplicationSecurityGroupId
    - Updated Set-AzureRmNetworkInterfaceIpConfig: Added optional parameters ApplicationSecurityGroup and ApplicationSecurityGroupId
    - Updated New-AzureRmNetworkSecurityRuleConfig: Added optional parameters SourceApplicationSecurityGroup, SourceApplicationSecurityGroupId, DestinationApplicationSecurityGroup, and DestinationApplicationSecurityGroupId
    - Updated Add-AzureRmNetworkSecurityRuleConfig: Added optional parameters SourceApplicationSecurityGroup, SourceApplicationSecurityGroupId, DestinationApplicationSecurityGroup, and DestinationApplicationSecurityGroupId
    - Updated Set-AzureRmNetworkSecurityRuleConfig: Added optional parameters SourceApplicationSecurityGroup, SourceApplicationSecurityGroupId, DestinationApplicationSecurityGroup, and DestinationApplicationSecurityGroupId
	
## Version 4.3.1

## Version 4.3.0
* New-AzureRmExpressRouteCircuitPeeringConfig: Added IPv6 support. New optional parameter added
	- PeerAddressType
* Set-AzureRmExpressRouteCircuitPeeringConfig: Added IPv6 support. New optional parameter added
	- PeerAddressType
* Remove-AzureRmExpressRouteCircuitPeeringConfig: Added IPv6 support. New optional parameter added
	- PeerAddressType
* Marked parameter -ProbeEnabled as obsolete
    - Add-AzureRmApplicationGatewayBackendHttpSettings
    - New-AzureRmApplicationGatewayBackendHttpSettings
    - Set-AzureRmApplicationGatewayBackendHttpSettings 

## Version 4.2.1

## Version 4.2.0
* New-AzureRmIpsecPolicy: SALifeTimeSeconds and SADataSizeKilobytes are no longer mandatory parameters
    - SALifeTimeSeconds defaults to 27000 seconds
    - SADataSizeKilobytes defaults to 102400000 KB
* Added support for custom cipher suite configuration using ssl policy and listing all ssl options api in Application Gateway
    - Added optional parameter -PolicyType, -PolicyName, -MinProtocolVersion, -Ciphersuite
        - Add-AzureRmApplicationGatewaySslPolicy
        - New-AzureRmApplicationGatewaySslPolicy
        - Set-AzureRmApplicationGatewaySslPolicy
    - Added Get-AzureRmApplicationGatewayAvailableSslOptions (Alias: List-AzureRmApplicationGatewayAvailableSslOptions)
    - Added Get-AzureRmApplicationGatewaySslPredefinedPolicy (Alias: List-AzureRmApplicationGatewaySslPredefinedPolicy)
* Added redirect support in Application Gateway
    - Added Add-AzureRmApplicationGatewayRedirectConfiguration
    - Added Get-AzureRmApplicationGatewayRedirectConfiguration
    - Added New-AzureRmApplicationGatewayRedirectConfiguration
    - Added Remove-AzureRmApplicationGatewayRedirectConfiguration
    - Added Set-AzureRmApplicationGatewayRedirectConfiguration
    - Added optional parameter -RedirectConfiguration
        - Add-AzureRmApplicationGatewayRequestRoutingRule
        - New-AzureRmApplicationGatewayRequestRoutingRule
        - Set-AzureRmApplicationGatewayRequestRoutingRule
    - Added optional parameter -DefaultRedirectConfiguration
        - Add-AzureRmApplicationGatewayUrlPathMapConfig
        - New-AzureRmApplicationGatewayUrlPathMapConfig
        - Set-AzureRmApplicationGatewayUrlPathMapConfig
    - Added optional parameter -RedirectConfiguration
        - Add-AzureRmApplicationGatewayPathRuleConfig
        - New-AzureRmApplicationGatewayPathRuleConfig
        - Set-AzureRmApplicationGatewayPathRuleConfig
    - Added optional parameter -RedirectConfigurations
        - New-AzureRmApplicationGateway 
        - Set-AzureRmApplicationGateway
* Added support for azure websites in Application Gateway
    - Added New-AzureRmApplicationGatewayProbeHealthResponseMatch
    - Added optional parameters -PickHostNameFromBackendHttpSettings, -MinServers, -Match
        - Add-AzureRmApplicationGatewayProbeConfig 
        - New-AzureRmApplicationGatewayProbeConfig
        - Set-AzureRmApplicationGatewayProbeConfig
    - Added optional parameters -PickHostNameFromBackendAddress, -AffinityCookieName, -ProbeEnabled, -Path
        - Add-AzureRmApplicationGatewayBackendHttpSettings
        - New-AzureRmApplicationGatewayBackendHttpSettings
        - Set-AzureRmApplicationGatewayBackendHttpSettings
* Update Get-AzureRmPublicIPaddress to retrieve publicipaddress resources created via VM Scale Set
* Added cmdlet to get virtual network current usage
    - Get-AzureRmVirtualNetworkUsageList

## Version 4.1.0
* Get-AzureRmNetworkUsage: New cmdlet to show network usage and capacity details
* Added new GatewaySku options for VirtualNetworkGateways
    - VpnGw1, VpnGw2, VpnGw3 are the new Skus added for Vpn gateways
* Set-AzureRmNetworkWatcherConfigFlowLog
  * Fixed  help examples
 
## Version 4.0.1

## Version 4.0.0
* Added Test-AzureRmNetworkWatcherConnectivity cmdlet
    - Returns connectivity information for a specified source VM and a destination
    - If connectivity between the source and destination cannot be established, the cmdlet returns details about the issue

## Version 3.7.0
* Added support for new web application firewall features to Application Gateways
    - Added New-AzureRmApplicationGatewayFirewallDisabledRuleGroupConfig
    - Added Get-AzureRmApplicationGatewayAvailableWafRuleSets (Alias: List-AzureRmApplicationGatewayAvailableWafRuleSets)
    - Updated New-AzureRmApplicationGatewayWebApplicationFirewallConfiguration: Added parameter -RuleSetType -RuleSetVersion and -DisabledRuleGroups
    - Updated Set-AzureRmApplicationGatewayWebApplicationFirewallConfiguration: Added parameter -RuleSetType -RuleSetVersion and -DisabledRuleGroups

* Added support for IPSec policies to Virtual Network Gateway Connections
	- Added New-AzureRmIpsecPolicy
	- Updated New-AzureRmVirtualNetworkGatewayConnection: Added parameter -IpsecPolicies and -UsePolicyBasedTrafficSelectors

## Version 3.6.0
* Added support for connection draining to Application Gateways
    - Added Get-AzureRmApplicationGatewayConnectionDraining 
    - Added New-AzureRmApplicationGatewayConnectionDraining
    - Added Remove-AzureRmApplicationGatewayConnectionDraining 
    - Added Set-AzureRmApplicationGatewayConnectionDraining
    - Updated Add-AzureRmApplicationGatewayBackendHttpSettings: Added optional parameter -ConnectionDraining
    - Updated New-AzureRmApplicationGatewayBackendHttpSettings: Added optional parameter -ConnectionDraining
    - Updated Set-AzureRmApplicationGatewayBackendHttpSettings: Added optional parameter -ConnectionDraining

* Remapped unused 'Name' parameter in ExpressRoute cmdlets to 'ExpressRouteCircuitName'
    - Get-AzureRmExpressRouteCircuitARPTable
    - Get-AzureRmExpressRouteCircuitRouteTable
    - Get-AzureRmExpressRouteCircuitRouteTableSummary
    - Get-AzureRmExpressRouteCircuitStats

## Version 3.5.0
* Added support for network Watcher APIs
    - New-AzureRmNetworkWatcher
    - Get-AzureRmNetworkWatcher
    - Remove-AzureRmNetworkWatcher
    - New-AzureRmPacketCaptureFilterConfig
    - New-AzureRmNetworkWatcherPacketCapture
    - Get-AzureRmNetworkWatcherPacketCapture
    - Stop-AzureRmNetworkWatcherPacketCapture
    - Remove-AzureRmNetworkWatcherPacketCapture
    - Get-AzureRmNetworkWatcherFlowLogSatus
    - Get-AzureRmNetworkWatcherNextHop
    - Get-AzureRmNetworkWatcherSecurityGroupView
    - Get-AzureRmNetworkWatcherTopology
    - Get-AzureRmNetworkWatcherTroubleshootingResult
    - Set-AzureRmNetworkWatcherConfigFlowLog
    - Start-AzureRmNetworkWatcherResourceTroubleshooting
    - Test-AzureRmNetworkWatcherIPFlow
* Add-AzureRmExpressRouteCircuitPeeringConfig
    - Added new param :-RouteFilter to associate the BGP with route filter to filter out BGP communities via Microsoft peering. This parameter is set by resource
    - Added new param :-RouteFilterId to associate the BGP with route filter to filter out BGP communities via Microsoft peering. This parameter is set by resource id
* New-AzureRmExpressRouteCircuitPeeringConfig
    - Added new param :-RouteFilter to associate the BGP with route filter to filter out BGP communities via Microsoft peering. This parameter is set by resource
    - Added new param :-RouteFilterId to associate the BGP with route filter to filter out BGP communities via Microsoft peering. This parameter is set by resource id
* Set-AzureRmExpressRouteCircuitPeeringConfig
    - Added new param :-RouteFilter to associate the BGP with route filter to filter out BGP communities via Microsoft peering. This parameter is set by resource
    - Added new param :-RouteFilterId to associate the BGP with route filter to filter out BGP communities via Microsoft peering. This parameter is set by resource id
* New cmdlets for selective service feature 
    - Get-AzureRmRouteFilter
    - New-AzureRmRouteFilter
    - Set-AzureRmRouteFilter
    - Remove-AzureRmRouteFilter
    - Add-AzureRmRouteFilterRuleConfig
    - Get-AzureRmRouteFilterRuleConfigobject
    - New-AzureRmRouteFilterRuleConfig
    - Set-AzureRmRouteFilterRuleConfig
    - Remove-AzureRmRouteFilterRuleConfig

## Version 3.4.0

## Version 3.3.0

## Version 3.2.0
* Get-AzureRmVirtualNetworkGatewayConnection
    - Added new param :- TunnelConnectionStatus in output Connection object to show per tunnel connection health status.
* Reset-AzureRmVirtualNetworkGateway
    - Added optional input param:- gatewayVip to pass gateway vip for ResetGateway API in case of Active-Active feature enabled gateways.
    - Gateway Vip can be retrieved from PublicIPs refered in VirtualNetworkGateway object. 

## Version 3.1.0
* Add-AzureRmVirtualNetworkPeering
    - Parameter AlloowGatewayTransit renamed to AllowGatewayTransit (an alias for the old parameter was created)
    - Fixed issue where UseRemoteGateway property was not being populated in the request to the server
* Get-AzureRmEffectiveNetworkSecurityGroup
    - Add warning if there is no response from GetEffectiveNSG
* Add Source property to EffectiveRoute <|MERGE_RESOLUTION|>--- conflicted
+++ resolved
@@ -19,10 +19,7 @@
 --->
 
 ## Current Release
-<<<<<<< HEAD
 * Updating model types for compatibility with DNS cmdlets.
-=======
->>>>>>> 26ce798a
 
 ## Version 5.3.0
 * Fixed issue with importing aliases
