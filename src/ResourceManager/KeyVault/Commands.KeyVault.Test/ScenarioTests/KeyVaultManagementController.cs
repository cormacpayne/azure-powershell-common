﻿// ----------------------------------------------------------------------------------
//
// Copyright Microsoft Corporation
// Licensed under the Apache License, Version 2.0 (the "License");
// you may not use this file except in compliance with the License.
// You may obtain a copy of the License at
// http://www.apache.org/licenses/LICENSE-2.0
// Unless required by applicable law or agreed to in writing, software
// distributed under the License is distributed on an "AS IS" BASIS,
// WITHOUT WARRANTIES OR CONDITIONS OF ANY KIND, either express or implied.
// See the License for the specific language governing permissions and
// limitations under the License.
// ----------------------------------------------------------------------------------

using Microsoft.Azure.Commands.Common.Authentication;
using Microsoft.Azure.Graph.RBAC.Version1_6;
using Microsoft.Azure.Management.KeyVault;
using Microsoft.Azure.ServiceManagemenet.Common.Models;
using Microsoft.Azure.Test.HttpRecorder;
using Microsoft.WindowsAzure.Commands.ScenarioTest;
using Microsoft.Azure.Commands.Common.Authentication.Abstractions;
using Microsoft.Rest.ClientRuntime.Azure.TestFramework;
using System;
using System.Collections.Generic;
using System.Diagnostics;
using System.IO;
using System.Linq;
<<<<<<< HEAD
using LegacyTest = Microsoft.Azure.Test;
using LegacyRMClient = Microsoft.Azure.Management.Resources;
using RM = Microsoft.Azure.Management.ResourceManager;

namespace Microsoft.Azure.Commands.KeyVault.Test
{
    using Common.Authentication.Abstractions;
    using Microsoft.Rest.ClientRuntime.Azure.TestFramework;
    using TestUtilities = Microsoft.Azure.Test.TestUtilities;

=======
using Microsoft.Azure.Management.Internal.Resources;

namespace Microsoft.Azure.Commands.KeyVault.Test
{
>>>>>>> ce5128c2
    public class KeyVaultManagementController
    {
        private readonly EnvironmentSetupHelper _helper;

        private const string TenantIdKey = "TenantId";
        private const string DomainKey = "Domain";
        private const string SubscriptionIdKey = "SubscriptionId";

<<<<<<< HEAD
        public LegacyRMClient.ResourceManagementClient ResourceManagementClient { get; private set; }

        public Management.Internal.Resources.ResourceManagementClient NewResourceManagementClient { get; private set; }

        public RM.ResourceManagementClient ResourceClient { get; private set; }

        public SubscriptionClient SubscriptionClient { get; private set; }
=======
        public ResourceManagementClient NewResourceManagementClient { get; private set; }
>>>>>>> ce5128c2

        public KeyVaultManagementClient KeyVaultManagementClient { get; private set; }

        public GraphRbacManagementClient GraphClient { get; private set; }

        public string UserDomain { get; private set; }

        public static KeyVaultManagementController NewInstance => new KeyVaultManagementController();

        public KeyVaultManagementController()
        {
            _helper = new EnvironmentSetupHelper();
        }

        public void RunPsTest(XunitTracingInterceptor logger, params string[] scripts)
        {
            var sf = new StackTrace().GetFrame(1);
            var callingClassType = sf.GetMethod().ReflectedType?.ToString();
            var mockName = sf.GetMethod().Name;

            logger.Information(string.Format("Test method entered: {0}.{1}", callingClassType, mockName));
            _helper.TracingInterceptor = logger;
            RunPsTestWorkflow(
                () => scripts,
                // no custom cleanup 
                null,
                callingClassType,
                mockName);
            logger.Information(string.Format("Test method finished: {0}.{1}", callingClassType, mockName));
        }


        public void RunPsTestWorkflow(
            Func<string[]> scriptBuilder,
            Action cleanup,
            string callingClassType,
            string mockName,
            Action initialize = null)
        {
            Dictionary<string, string> d = new Dictionary<string, string>();
            d.Add("Microsoft.Resources", null);
            d.Add("Microsoft.Features", null);
            d.Add("Microsoft.Authorization", null);
            var providersToIgnore = new Dictionary<string, string>();
            providersToIgnore.Add("Microsoft.Azure.Management.Resources.ResourceManagementClient", "2016-02-01");
            HttpMockServer.Matcher = new PermissiveRecordMatcherWithApiExclusion(true, d, providersToIgnore);

            HttpMockServer.RecordsDirectory = Path.Combine(AppDomain.CurrentDomain.BaseDirectory, "SessionRecords");
            using (MockContext context = MockContext.Start(callingClassType, mockName))
            {
                initialize?.Invoke();
                SetupManagementClients(context);

                var callingClassName = callingClassType
                                        .Split(new[] { "." }, StringSplitOptions.RemoveEmptyEntries)
                                        .Last();
                _helper.SetupModules(AzureModule.AzureResourceManager,
                    "ScenarioTests\\Common.ps1",
                    "Scripts\\ControlPlane\\" + callingClassName + ".ps1",
                    _helper.RMProfileModule,
                    _helper.RMResourceModule,
                    _helper.GetRMModulePath("AzureRM.KeyVault.psd1"));

                try
                {
                    if (scriptBuilder != null)
                    {
                        var psScripts = scriptBuilder();

                        if (psScripts != null)
                        {
                            _helper.RunPowerShellTest(psScripts);
                        }
                    }
                }
                finally
                {
                    cleanup?.Invoke();
                }
            }
        }

        private void SetupManagementClients(MockContext context)
        {
            NewResourceManagementClient = GetResourceManagementClient(context);
<<<<<<< HEAD
            ResourceClient = GetResourceClient(context);
            SubscriptionClient = GetSubscriptionClient();
            GalleryClient = GetGalleryClient();
            AuthorizationManagementClient = GetAuthorizationManagementClient();
=======
>>>>>>> ce5128c2
            GraphClient = GetGraphClient(context);
            KeyVaultManagementClient = GetKeyVaultManagementClient(context);
            _helper.SetupManagementClients(
                NewResourceManagementClient,
<<<<<<< HEAD
                ResourceClient,
                SubscriptionClient,
                KeyVaultManagementClient,
                AuthorizationManagementClient,
                GalleryClient,
                GraphClient
                );
        }

        private AuthorizationManagementClient GetAuthorizationManagementClient()
        {
            return LegacyTest.TestBase.GetServiceClient<AuthorizationManagementClient>(this.csmTestFactory);
        }

        private LegacyRMClient.ResourceManagementClient GetResourceManagementClient()
        {
            return LegacyTest.TestBase.GetServiceClient<LegacyRMClient.ResourceManagementClient>(this.csmTestFactory);
=======
                KeyVaultManagementClient,
                GraphClient);
>>>>>>> ce5128c2
        }

        private ResourceManagementClient GetResourceManagementClient(MockContext context)
        {
            return context.GetServiceClient<ResourceManagementClient>(TestEnvironmentFactory.GetTestEnvironment());
        }

        private RM.ResourceManagementClient GetResourceClient(MockContext context)
        {
            return context.GetServiceClient<RM.ResourceManagementClient>(TestEnvironmentFactory.GetTestEnvironment());
        }

        private KeyVaultManagementClient GetKeyVaultManagementClient(MockContext context)
        {
            return context.GetServiceClient<KeyVaultManagementClient>(TestEnvironmentFactory.GetTestEnvironment());
        }

        private GraphRbacManagementClient GetGraphClient(MockContext context)
        {
            var environment = TestEnvironmentFactory.GetTestEnvironment();
            string tenantId = null;

            if (HttpMockServer.Mode == HttpRecorderMode.Record)
            {
                tenantId = environment.Tenant;
                UserDomain = environment.UserName.Split(new[] { "@" }, StringSplitOptions.RemoveEmptyEntries).Last();

                HttpMockServer.Variables[TenantIdKey] = tenantId;
                HttpMockServer.Variables[DomainKey] = UserDomain;
            }
            else if (HttpMockServer.Mode == HttpRecorderMode.Playback)
            {
                if (HttpMockServer.Variables.ContainsKey(TenantIdKey))
                {
                    tenantId = HttpMockServer.Variables[TenantIdKey];
                }
                if (HttpMockServer.Variables.ContainsKey(DomainKey))
                {
                    UserDomain = HttpMockServer.Variables[DomainKey];
                }
                if (HttpMockServer.Variables.ContainsKey(SubscriptionIdKey))
                {
                    AzureRmProfileProvider.Instance.Profile.DefaultContext.Subscription.Id = HttpMockServer.Variables[SubscriptionIdKey];
                }
            }

            var client = context.GetGraphServiceClient<GraphRbacManagementClient>(environment);
            client.TenantID = tenantId;
            if (AzureRmProfileProvider.Instance != null &&
                AzureRmProfileProvider.Instance.Profile != null &&
                AzureRmProfileProvider.Instance.Profile.DefaultContext != null &&
                AzureRmProfileProvider.Instance.Profile.DefaultContext.Tenant != null)
            {
                AzureRmProfileProvider.Instance.Profile.DefaultContext.Tenant.Id = client.TenantID;
            }
            return client;
        }
    }
}<|MERGE_RESOLUTION|>--- conflicted
+++ resolved
@@ -25,23 +25,11 @@
 using System.Diagnostics;
 using System.IO;
 using System.Linq;
-<<<<<<< HEAD
-using LegacyTest = Microsoft.Azure.Test;
-using LegacyRMClient = Microsoft.Azure.Management.Resources;
+using Microsoft.Azure.Management.Internal.Resources;
 using RM = Microsoft.Azure.Management.ResourceManager;
 
 namespace Microsoft.Azure.Commands.KeyVault.Test
 {
-    using Common.Authentication.Abstractions;
-    using Microsoft.Rest.ClientRuntime.Azure.TestFramework;
-    using TestUtilities = Microsoft.Azure.Test.TestUtilities;
-
-=======
-using Microsoft.Azure.Management.Internal.Resources;
-
-namespace Microsoft.Azure.Commands.KeyVault.Test
-{
->>>>>>> ce5128c2
     public class KeyVaultManagementController
     {
         private readonly EnvironmentSetupHelper _helper;
@@ -50,17 +38,9 @@
         private const string DomainKey = "Domain";
         private const string SubscriptionIdKey = "SubscriptionId";
 
-<<<<<<< HEAD
-        public LegacyRMClient.ResourceManagementClient ResourceManagementClient { get; private set; }
-
-        public Management.Internal.Resources.ResourceManagementClient NewResourceManagementClient { get; private set; }
+        public ResourceManagementClient NewResourceManagementClient { get; private set; }
 
         public RM.ResourceManagementClient ResourceClient { get; private set; }
-
-        public SubscriptionClient SubscriptionClient { get; private set; }
-=======
-        public ResourceManagementClient NewResourceManagementClient { get; private set; }
->>>>>>> ce5128c2
 
         public KeyVaultManagementClient KeyVaultManagementClient { get; private set; }
 
@@ -146,39 +126,15 @@
         private void SetupManagementClients(MockContext context)
         {
             NewResourceManagementClient = GetResourceManagementClient(context);
-<<<<<<< HEAD
             ResourceClient = GetResourceClient(context);
-            SubscriptionClient = GetSubscriptionClient();
-            GalleryClient = GetGalleryClient();
-            AuthorizationManagementClient = GetAuthorizationManagementClient();
-=======
->>>>>>> ce5128c2
             GraphClient = GetGraphClient(context);
             KeyVaultManagementClient = GetKeyVaultManagementClient(context);
             _helper.SetupManagementClients(
                 NewResourceManagementClient,
-<<<<<<< HEAD
                 ResourceClient,
-                SubscriptionClient,
                 KeyVaultManagementClient,
-                AuthorizationManagementClient,
-                GalleryClient,
                 GraphClient
                 );
-        }
-
-        private AuthorizationManagementClient GetAuthorizationManagementClient()
-        {
-            return LegacyTest.TestBase.GetServiceClient<AuthorizationManagementClient>(this.csmTestFactory);
-        }
-
-        private LegacyRMClient.ResourceManagementClient GetResourceManagementClient()
-        {
-            return LegacyTest.TestBase.GetServiceClient<LegacyRMClient.ResourceManagementClient>(this.csmTestFactory);
-=======
-                KeyVaultManagementClient,
-                GraphClient);
->>>>>>> ce5128c2
         }
 
         private ResourceManagementClient GetResourceManagementClient(MockContext context)
