--- conflicted
+++ resolved
@@ -13,8 +13,8 @@
 // ----------------------------------------------------------------------------------
 
 using System.Text;
+using System.Xml;
 using Microsoft.Azure.Management.Monitor.Models;
-using System.Xml;
 
 namespace Microsoft.Azure.Commands.Insights.OutputClasses
 {
@@ -40,11 +40,7 @@
             output.AppendLine();
             output.AppendLine("Category        : " + Category);
             output.AppendLine("Enabled         : " + Enabled);
-<<<<<<< HEAD
             output.AppendLine("TimeGrain       : " + (this.TimeGrain.HasValue ? XmlConvert.ToString(this.TimeGrain.Value): "null"));
-=======
-            output.AppendLine("TimeGrain       : " + (TimeGrain.HasValue ? XmlConvert.ToString(TimeGrain.Value) : ""));
->>>>>>> 49b1b30f
             output.Append("RetentionPolicy : " + RetentionPolicy.ToString(1));
             return output.ToString();
         }
