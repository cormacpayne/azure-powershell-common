﻿// ---------------------------------------------------------------------------------- 
// 
// Copyright Microsoft Corporation 
// Licensed under the Apache License, Version 2.0 (the "License"); 
// you may not use this file except in compliance with the License. 
// You may obtain a copy of the License at 
// http://www.apache.org/licenses/LICENSE-2.0 
// Unless required by applicable law or agreed to in writing, software 
// distributed under the License is distributed on an "AS IS" BASIS, 
// WITHOUT WARRANTIES OR CONDITIONS OF ANY KIND, either express or implied. 
// See the License for the specific language governing permissions and 
// limitations under the License. 
// ---------------------------------------------------------------------------------- 

using System.Reflection;
using System.Runtime.CompilerServices;
using System.Runtime.InteropServices;

// General Information about an assembly is controlled through the following 
// set of attributes. Change these attribute values to modify the information
// associated with an assembly.
[assembly: AssemblyTitle("Microsoft Azure Powershell - SiteRecovery Commands")]
[assembly: AssemblyCompany(Microsoft.WindowsAzure.Commands.Common.AzurePowerShell.AssemblyCompany)]
[assembly: AssemblyProduct(Microsoft.WindowsAzure.Commands.Common.AzurePowerShell.AssemblyProduct)]
[assembly: AssemblyCopyright(Microsoft.WindowsAzure.Commands.Common.AzurePowerShell.AssemblyCopyright)]

// Setting ComVisible to false makes the types in this assembly not visible 
// to COM components.  If you need to access a type in this assembly from 
// COM, set the ComVisible attribute to true on that type.
[assembly: ComVisible(false)]

// The following GUID is for the ID of the typelib if this project is exposed to COM
[assembly: Guid("666ec982-0673-4d9f-8f31-da7534c183bb")]

// Version information for an assembly consists of the following four values:
//
//      Major Version
//      Minor Version 
//      Build Number
//      Revision
//
// You can specify all the values or you can default the Build and Revision Numbers 
// by using the '*' as shown below:

<<<<<<< HEAD
[assembly: AssemblyVersion("3.4.0")]
[assembly: AssemblyFileVersion("3.4.0")]
=======
[assembly: AssemblyVersion("3.5.0")]
[assembly: AssemblyFileVersion("3.5.0")]
>>>>>>> 5e02aa5c
<|MERGE_RESOLUTION|>--- conflicted
+++ resolved
@@ -42,10 +42,5 @@
 // You can specify all the values or you can default the Build and Revision Numbers 
 // by using the '*' as shown below:
 
-<<<<<<< HEAD
-[assembly: AssemblyVersion("3.4.0")]
-[assembly: AssemblyFileVersion("3.4.0")]
-=======
 [assembly: AssemblyVersion("3.5.0")]
-[assembly: AssemblyFileVersion("3.5.0")]
->>>>>>> 5e02aa5c
+[assembly: AssemblyFileVersion("3.5.0")]