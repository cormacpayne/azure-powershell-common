--- conflicted
+++ resolved
@@ -18,12 +18,9 @@
         - Additional information about change #1
 -->
 ## Current Release
-<<<<<<< HEAD
 * Corrected usage of `Login-AzureRmAccount` to use `Connect-AzureRmAccount`
-=======
 
 ## Version 0.6.2
->>>>>>> 359c7a63
 * Added ResourceGroup Completer to -ResourceGroup parameters allowing tab completion through resource groups in current subscription
 
 ## Version 0.6.1
