--- conflicted
+++ resolved
@@ -18,13 +18,10 @@
         - Additional information about change #1
 -->
 ## Current Release
-<<<<<<< HEAD
 * Updated help files to include full parameter types.
-=======
 * Support Upload Blob or File with write only Sas token
 - Set-AzureStorageBlobContent
 - Set-AzureStorageFileContent
->>>>>>> 44c5ff44
 
 ## Version 4.3.1
 * Added additional information about -Permissions parameter in help files.
