﻿#  
# Module manifest for module 'Microsoft.WindowsAzure.Commands.Storage'  
#  
# Generated by: Microsoft Corporation  
#  
# Generated on: 9/19/2015
#  
  
@{  
  
# Version number of this module.  
<<<<<<< HEAD
ModuleVersion = '1.1.4' 
=======
ModuleVersion = '1.1.5' 
>>>>>>> 52f6b560
  
# ID used to uniquely identify this module  
GUID = '00612bca-fa22-401d-a671-9cc48b010e3b'  
  
# Author of this module  
Author = 'Microsoft Corporation'  
  
# Company or vendor of this module  
CompanyName = 'Microsoft Corporation'  
  
# Copyright statement for this module  
Copyright = 'Microsoft Corporation. All rights reserved.'    
  
# Description of the functionality provided by this module  
Description = 'Microsoft Azure PowerShell - Storage service cmdlets. Manages blobs, queues, tables and files in Microsoft Azure storage accounts'  
  
# Minimum version of the Windows PowerShell engine required by this module  
PowerShellVersion = '3.0'  
  
# Name of the Windows PowerShell host required by this module  
PowerShellHostName = ''  
  
# Minimum version of the Windows PowerShell host required by this module  
PowerShellHostVersion = ''  
  
# Minimum version of the .NET Framework required by this module  
DotNetFrameworkVersion = '4.0'  
  
# Minimum version of the common language runtime (CLR) required by this module  
CLRVersion='4.0'  
  
# Processor architecture (None, X86, Amd64, IA64) required by this module  
ProcessorArchitecture = 'None'  
  
# Modules that must be imported into the global environment prior to importing this module  
<<<<<<< HEAD
RequiredModules = @( @{ ModuleName = 'AzureRM.Profile'; ModuleVersion = '1.0.10'})
=======
RequiredModules = @( @{ ModuleName = 'AzureRM.Profile'; ModuleVersion = '1.0.11'})
>>>>>>> 52f6b560
  
# Assemblies that must be loaded prior to importing this module  
RequiredAssemblies = @()  
  
# Script files (.ps1) that are run in the caller's environment prior to importing this module  
ScriptsToProcess = @()  
  
# Type files (.ps1xml) to be loaded when importing this module  
TypesToProcess = @(
    '.\Microsoft.WindowsAzure.Commands.Storage.Types.ps1xml'
)
  
# Format files (.ps1xml) to be loaded when importing this module  
FormatsToProcess = @(
    '.\Microsoft.WindowsAzure.Commands.Storage.format.ps1xml'
)
  
# Modules to import as nested modules of the module specified in ModuleToProcess  
NestedModules = @(  
    '.\Microsoft.WindowsAzure.Commands.Storage.dll'
)
  
# Functions to export from this module  
FunctionsToExport = '*'  
  
# Cmdlets to export from this module  
CmdletsToExport = '*'  
  
# Variables to export from this module  
VariablesToExport = '*'  
  
# Aliases to export from this module  
AliasesToExport = @(
    'Get-AzureStorageContainerAcl',  
    'Start-CopyAzureStorageBlob',  
    'Stop-CopyAzureStorageBlob'
)
  
# List of all modules packaged with this module  
ModuleList = @()  
  
# List of all files packaged with this module  
FileList =  @()  
  
# Private data to pass to the module specified in ModuleToProcess  
PrivateData = @{

    PSData = @{

        # Tags applied to this module. These help with module discovery in online galleries.
        # Tags = @()

        # A URL to the license for this module.
        LicenseUri = 'https://raw.githubusercontent.com/Azure/azure-powershell/dev/LICENSE.txt'

        # A URL to the main website for this project.
        ProjectUri = 'https://github.com/Azure/azure-powershell'

        # A URL to an icon representing this module.
        # IconUri = ''

        # ReleaseNotes of this module
        ReleaseNotes = 'https://github.com/Azure/azure-powershell/blob/dev/ChangeLog.md'

    } # End of PSData hashtable

} # End of PrivateData hashtable  

} <|MERGE_RESOLUTION|>--- conflicted
+++ resolved
@@ -9,11 +9,7 @@
 @{  
   
 # Version number of this module.  
-<<<<<<< HEAD
-ModuleVersion = '1.1.4' 
-=======
 ModuleVersion = '1.1.5' 
->>>>>>> 52f6b560
   
 # ID used to uniquely identify this module  
 GUID = '00612bca-fa22-401d-a671-9cc48b010e3b'  
@@ -49,11 +45,7 @@
 ProcessorArchitecture = 'None'  
   
 # Modules that must be imported into the global environment prior to importing this module  
-<<<<<<< HEAD
-RequiredModules = @( @{ ModuleName = 'AzureRM.Profile'; ModuleVersion = '1.0.10'})
-=======
 RequiredModules = @( @{ ModuleName = 'AzureRM.Profile'; ModuleVersion = '1.0.11'})
->>>>>>> 52f6b560
   
 # Assemblies that must be loaded prior to importing this module  
 RequiredAssemblies = @()  
