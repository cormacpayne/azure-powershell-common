--- conflicted
+++ resolved
@@ -21,14 +21,9 @@
   <Target Name="net452">
     <Message Importance="high" Text="Sign: net452 started" />
     <ItemGroup>
-<<<<<<< HEAD
-      <Net452Files Include="$(OutputDir)Microsoft.Azure.Commands*.dll" />
-      <Net452Files Include="$(OutputDir)Microsoft.WindowsAzure.Commands*.dll" />
-      <Net452Files Include="$(OutputDir)Microsoft.Azure.PowerShell*.dll" Exclude="$(OutputDir)Microsoft.Azure.PowerShell*.Test.dll" />
-=======
       <UnsignedFiles Include="$(OutputDir)net452\Microsoft.Azure.Commands*.dll" />
       <UnsignedFiles Include="$(OutputDir)net452\Microsoft.WindowsAzure.Commands*.dll" />
->>>>>>> 75e99f85
+      <UnsignedFiles Include="$(OutputDir)net452\Microsoft.Azure.PowerShell*.dll" Exclude="$(OutputDir)net452\Microsoft.Azure.PowerShell*.Test.dll" />
     </ItemGroup>
   </Target>
 
