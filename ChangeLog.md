* Azure SQL Database: Threat Detection policies:
  * Using new Threat Detection Types
* Azure Redis Cache: new cmdlets for enabling and disabling diagnostics
  * Set-AzureRmRedisCacheDiagnostics
  * Remove-AzureRmRedisCacheDiagnostics
* Azure Websites: New cmdlets for managing SSL binding
  * Get-AzureRmWebAppCertificate
  * New-AzureRmWebAppSSLBinding
  * Get-AzureRmWebAppSSLBinding
  * Remove-AzureRmWebAppSSLBinding
<<<<<<< HEAD
  * Added AseName and AseResourceGroupName parameters in New-AzureRmWebApp and New-AzureRmAppServicePlan cmdlet
  * Added support for cloning all deployment slots associated with source website
=======
* Azure Websites: Added AseName and AseResourceGroupName parameters in New-AzureRmWebApp and New-AzureRmAppServicePlan cmdlet
* Azure Stream Analytics: Added new cmdlet support for Functions.
  * New-AzureRmStreamAnalyticsFunction
  * Get-AzureRmStreamAnalyticsFunction
  * Test-AzureRmStreamAnalyticsFunction
  * Get-AzureRmStreamAnalyticsDefaultFunctionDefinition
  * Remove-AzureRmStreamAnalyticsFunction

>>>>>>> 44859844
  
## 2015.12.14 version 1.0.2
* Azure Compute (ARM):
  * Enable BGInfo extension by default
  * Fix the issue when an OS disk is in a different resource group: Now New-AzureRmVM does not create a new storage account for boot diagnostics.
  * Add Set-AzureRmBginfoExtension cmdlet
  * Make WinRMCertificateUrl parameter mandatory when Set-AzureRmVMOperatingSystem cmdlet is performed with WinRMHttps switch
* Azure Compute (Service Management):
  * Fix the issue when adding a new VM without a data disk
  * Add ExtensionId parameter for all extension cmdlets
  * Expose RemoteAccessCertificateThumbprint property for Get-AzureVM cmdlet
* Azure SQL Database: new cmdlets for managing database threat detection policies:
  * Get-AzureRmSqlDatabaseThreatDetectionPolicy
  * Set-AzureRmSqlDatabaseThreatDetectionPolicy
  * Remove-AzureRmSqlDatabaseThreatDetectionPolicy
* Azure RemoteApp: New cmdlets for managing stale machine accounts in AD:
  * Get-AzureRemoteAppVmStaleAdObject
  * Clear-AzureRemoteAppVmStaleAdObject
* ARM Storage:
  * Fix alias missing issue


## 2015.11.09 version 1.0.1
* Azure Compute
  * Added cmdlets for managing VM DiskEncryption extension
* Azure KeyVault
  * Added EnabledForDiskEncryption and EnabledForTemplateDeployment flags to Azure Key Vault access policy
* Azure Websites 
  * Fixed issues with website management client creation

## 2015.11.05 version 1.0
* Azure Compute
  * AzureRmVM cmdlet bug fixes
  * Fixes for DSC Extension cmdlets
* Azure DataLake
  * First release of Azure DataLake Store and Azure DataLake Analytics cmdlets
* Azure Network
  * Fixes to ExpressRoute cmdlets in Azure Resource Manager
  * Changes to BGP cmdlets
* Azure Notification Hubs
  * First release of Azure Notification Hubs cmdlets
* Azure Profile
  * Enable Certificate login for AD Applications
  * Get-AzureRmSubscription, Set-AzureRmContext search all tenants by default when no tenant is specified
* Azure Redis Cache
  * Set-AzureRedisCache - Premium and vNet support for redis cache
  * New-AzureRedisCache - Premium and vNet support for redis cache
* Azure Resource Manager
  * Automatic RP Registration
  * Updates for Find-Resource, Authorization cmdlets, and AzureAD cmdlets
* Azure Sql
  * Changes to Data Masking cmdlets
* Azure Storage
  * Added support for storage file and usage metrics in Azure Resource Manager cmdlets
* Azure Websites
  * New and rewritten cmdlets for Azure Web Application management
  
## 2015.10.09 version 1.0 preview
* Azure Resource Manager Management Cmdlets
  * New-AzureRmResourceGroup - Removed the template deployment parameters from this cmdlet. Template deployment will now be 
  handled only through the New-AzureRmResourceGroupDeployment
  * Get-AzureRmResource - Will query directly against the Resource Provider. Removed parameters for tags from here. New cmdlets added for querying against the cache as listed below.
  * Get-AzureRmResourceGroup - Removed parameters for finding resources through tags. New cmdlet added for handling this   
  functionality as mentioned below.
  * Find-AzureRmResource - Query against the cache. 
  * Find-AzureRmResourceGroup - Tag parameter added for querying resource group containing specific tags.
  * Test-AzureResource - Cmdlet removed. Will be adding a better and reliable way to achieve this scenario which will be guaranteed to work against all Resource providers.
  * Test-AzureResourceGroup - Cmdlet removed. Will be adding a better and reliable way to achieve this scenario.
  * Get-AzureRmResourceProvider - This cmdlet has been renamed. Earlier it was called Get-AzureProvider. We have changed the output to include locations. Now you can use this to find out which providers and types are available for certain location.
  * Cmdlets added for policy
    * New-AzureRmPolicyDefinition, Get-AzureRmPolicyDefinition, Set-AzureRMPolicyDefinition, Remove-AzureRmPolicyDefinition
    * New-AzureRmPolicyAssignment, Get-AzureRmPolicyAssignment, Set-AzureRmPolicyAssignment, Remove-AzureRmPolicyAssignment
  * Consolidated Log cmdlets
    * Removed Get-AzureResourceLog, Get-AzureResourceGroupLog, Get-AzureProviderLog
    * Added new cmdlet Get-AzureLog which you can use to obtain logs at different scopes like resource group, resource, provider.
  * Removed Get-AzureLocation - the functionality is now provided through the Get-AzureRmResourceProvider
  
## 2015.09.03 version 0.9.8
* Azure Redis Cache cmdlets 
  * New-AzureRMRedisCache - 'RedisVersion' parameter is deprecated.
* Azure Compute (ARM) Cmdlets
  * Added -Launch parameter for Get-AzureRemoteDesktopFile cmdlet
  * Added Id parameter for VM cmdlets to support piping scenario without ResourceGroupName parameter
  * Added Set-AzureVMDataDisk cmdlet
  * Added Add-AzureVhd cmdlet
  * Changed the output format of Get image cmdlets as a table
  * Fixed Set-AzureVMAccessExtension cmdlet
* Azure Compute (Service Management) cmdlets
  * Exposed ComputeImageConfig in Get-AzurePlatformVMImage cmdlet
  * Fixed Publish-AzurePlatformExtension and Set-AzurePlatformExtension cmdlets
* Azure Backup - added the following cmdlets
  * Backup-AzureRMBackupItem
  * Register-AzureRMBackupContainer
  * Disable-AzureRMBackupProtection
  * Enable-AzureRMBackupProtection
  * Get-AzureRMBackupItem
  * Get-AzureRMBackupJob
  * Get-AzureRMBackupJobDetails
  * Stop-AzureRMBackupJob
  * Wait-AzureRMBackupJob
  * Get-AzureRMBackupProtectionPolicy
  * New-AzureRMBackupProtectionPolicy
  * New-AzureRMBackupRetentionPolicyObject
  * Remove-AzureRMBackupProtectionPolicy
  * Set-AzureRMBackupProtectionPolicy
  * Get-AzureRMBackupRecoveryPoint
  * Restore-AzureRMBackupItem
* Azure Batch - added the following cmdlets
  * Enable-AzureBatchJob
  * Disable-AzureBatchJob
  * Enable-AzureBatchJobSchedule
  * Disable-AzureBatchJobSchedule
  * Stop-AzureBatchJob
  * Stop-AzureBatchJobSchedule
  * Stop-AzureBatchTask
* Azure Data Factory
  * Update SDK reference to 3.0.0 to use API version 2015-09-01
    * Imposes message size limits for all authoring types. Pipelines must be 200 KB or less in size and all others must be 30 KB or less. 
    * TeradataLinkedService no longer accepts the obsolete properties "database" and "schema". 
    * Obsolete copy-related properties are no longer returned from the service. 
* Azure Sql (ARM) Cmdlets - added the following cmdlets
  * Get-AzureSqlServerActiveDirectoryAdministrator
  * Set-AzureSqlServerActiveDirectoryAdministrator
  * Remove-AzureSqlServerActiveDirectoryAdministrator
* SQL Server VM cmdlets (ARM)
  * New-AzureVMSqlServerAutoPatchingConfig
  * New-AzureVMSqlServerAutoBackupConfig
  * Set-AzureVMSqlServerExtension
  * Get-AzureVMSqlServerExtension
  * Remove-AzureVMSqlServerExtension
* Azure SQL Database Index Recommendation Cmdlets
  * Get-AzureSqlDatabaseIndexRecommendations
  * Start-AzureSqlDatabaseExecuteIndexRecommendation
  * Stop-AzureSqlDatabaseExecuteIndexRecommendation
* Azure SQL Database and Server Upgrade Hints Cmdlets
  * Get-AzureSqlDatabaseUpgradeHint
  * Get-AzureSqlServerUpgradeHint
	
## 2015.08.17 version 0.9.7
* Azure Profile cmdlets
  * New-AzureProfile
    * Added parameter set for empty profile
    * Fixed issues with AAD aithentication when constructing profile
    * Enabled passing results of Add-AzureEnvironment to New-AzureProfile -Environment parameter
* Azure ResourceManager cmdlets
  * New-AzureResourceGroupDeployment: Added Mode (deployment mode) and Force parameters 
  * Get-AzureProviderOperation: API changes to improve performance
* Azure Compute (ARM) Cmdlets
  * Fixes for Set-AzureDeployment with -ExtensionConfiguration
  * Fixes for Set-AzureVMCustomExtension cmdlets
  * Deprecated cmdlets Get-AzureVMImageDetail and Get-AzureVMExtentionImageDetail
* Azure Compute (Service Management) cmdlets
  * Publish-AzureVMDSCConfiguration: Added additional configuration parameters
* Azure Network (ARM) cmdlets
  * Added help for Route Table cmdlets
* Azure Storage cmdlets
  * Added support for downloading, uploading, and copying append blob
  * Added support for asynchronous copying to and from cloud file
  * Added azure service CORS management
* Azure Sql (ARM) Cmdlets
  * Fixed issues with ElascitPool cmdlets
* AzureBatch cmdlets
  * Added Batch autoscale cmdlets Enable-AzureBatchAutoScale, Disable-AzureBatchAutoScale
* RemoteApp cmdlets
  * Added Restart-AzureRemoteAppVm cmdlet
* Azure HDInsight cmdlets
  * Added cmdlet help

## 2015.08.07 version 0.9.6
* Azure Batch cmdlets
    * Cmdlets updated to use the general availability API. See http://blogs.technet.com/b/windowshpc/archive/2015/07/10/what-39-s-new-in-azure-batch-july-release-general-availability.aspx
    * Breaking changes to cmdlets resulting from API update:
        * Workitems have been removed. 
            * If you were adding all tasks to a single job, use the New-AzureBatchJob cmdlet to directly create your job.
            * If you were managing workitems with a recurring schedule defined, use the AzureBatchJobSchedule cmdlets instead.
        * If you were using the AzureBatchVM cmdlets, use the AzureBatchComputeNode cmdlets instead.
        * The AzureBatchTaskFile and AzureBatchVMFile cmdlets have been consolidated into the AzureBatchNodeFile cmdlets.
        * The Name property on most entities has been replaced by an Id property.
* Azure Network
    * Cert and SET cmdlet bugfix
* Azure Compute
    * Update VMAcces extension to use Json configs.
    * Fix Publish Extension cmdlets.
    * Update CustomScript cmdlet for SAS Uri.
    * Update help file.
* Azure Data Factory
    * Rename Table to Dataset.
* Azure SQL
    * changed the structure of the security namespace to align to the rest of the namespaces in the Azure SQL namespace.
    * Added Schema to data masking rule.
    * Updated underlying sql nuget version.
    * Add the parameter for elastic pool in Start-AzureSqlServerUpgrade.
    * Return the schedule time of the upgrade (in case of forced upgrade) to customer in Get-AzureSqlServerUpgrade.
* Azure Hdinsight Resoruce Management cmdlets
* Azure Site Recovery
    * Add Valult, Server, Protection Container, protection Entity, Protection Profile, Job cmdlets.
* Azure Stream Analytics 
    * Use Stream Analytics SDK reference to 1.6.0 version.
* Azure Backup
    * Get-AzureBackupContainer cmdlet
    * Enable-AzureBackupContainerReregistration cmdlet
    * Unregister-AzureBackupContainer cmdlet
* Azure UsageAggregates cmdlet

## 2015.07.17 version 0.9.5
* Azure SQL cmdlets
  * Allowing to use of Storage V2 accounts in Auditing policies
* Azure RedisCache cmdlets 
  * Set-AzureRedisCache - Bug fix done in management API that fixes bug here as well, Make return type public
  * New-AzureRedisCache - Make return type public
  * Get-AzureRedisCache - Make return type public
  * Azure Network Resource Provider cmdlets
  * Added Application Gateway cmdlets
    * New-AzureApplicationGateway
    * Start-AzureApplicationGateway
    * Stop-AzureApplicationGateway
    * SetAzureApplicationGateway
    * GetAzureApplicationGateway
    * RemoveAzureApplicationGateway
  * Added Application Gateway Backend Address Pool cmdlets
    * New-AzureApplicationGatewayBackendAddressPool
    * Add-AzureApplicationGatewayBackendAddressPool
    * Set-AzureApplicationGatewayBackendAddressPool
    * Get-AzureApplicationGatewayBackendAddressPool
    * Remove-AzureApplicationGatewayBackendAddressPool
  * Added Application Gateway Backend HTTP Settings cmdlets
    * New-AzureApplicationGatewayBackendHttpSettings
    * Add-AzureApplicationGatewayBackendHttpSettings
    * Set-AzureApplicationGatewayBackendHttpSettings
    * Get-AzureApplicationGatewayBackendHttpSettings
    * Remove-AzureApplicationGatewayBackendHttpSettings
  * Added Application Gateway Frontend IP Configuration cmdlets
    * New-AzureApplicationGatewayFrontendIPConfiguration
    * Add-AzureApplicationGatewayFrontendIPConfiguration
    * Set-AzureApplicationGatewayFrontendIPConfiguration
    * Get-AzureApplicationGatewayFrontendIPConfiguration
    * Remove-AzureApplicationGatewayFrontendIPConfiguration
  * Added Application Gateway Frontend Port cmdlets
    * New-AzureApplicationGatewayFrontendPort
    * Add-AzureApplicationGatewayFrontendPort
    * Set-AzureApplicationGatewayFrontendPort
    * Get-AzureApplicationGatewayFrontendPort
    * Remove-AzureApplicationGatewayFrontendPort
  * Added Application Gateway IP Configuration cmdlets
    * New-AzureApplicationGatewayGatewayIPConfiguration
    * Add-AzureApplicationGatewayGatewayIPConfiguration
    * Set-AzureApplicationGatewayGatewayIPConfiguration
    * Get-AzureApplicationGatewayGatewayIPConfiguration
    * Remove-AzureApplicationGatewayGatewayIPConfiguration
  * Added Application Gateway HTTP Listener cmdlets
    * New-AzureApplicationGatewayHttpListener
    * Add-AzureApplicationGatewayHttpListener
    * Set-AzureApplicationGatewayHttpListener
    * Get-AzureApplicationGatewayHttpListener
    * Remove-AzureApplicationGatewayHttpListener
  * Added Application Gateway Request Routing Rule cmdlets
    * New-AzureApplicationGatewayRequestRoutingRule
    * Add-AzureApplicationGatewayRequestRoutingRule
    * Set-AzureApplicationGatewayRequestRoutingRule
    * Get-AzureApplicationGatewayRequestRoutingRule
    * Remove-AzureApplicationGatewayRequestRoutingRule
  * Added Application Gateway SKU cmdlets
    * New-AzureApplicationGatewaySku
    * Set-AzureApplicationGatewaySku
    * Get-AzureApplicationGatewaySku
  * Added Application Gateway SSL Certificate cmdlets
    * New-AzureApplicationGatewaySslCertificate
    * Add-AzureApplicationGatewaySslCertificate
    * Set-AzureApplicationGatewaySslCertificate
    * Get-AzureApplicationGatewaySslCertificate
    * Remove-AzureApplicationGatewaySslCertificate
  * Fixed minor bugs AzureLoadbalancer 
  * Renamed Get-AzureCheckDnsAvailablity to Test-AzureDnsAvailability
  * Added cmdlets to RouteTables and Routes
    * New-AzureRouteTable
    * Get-AzureRouteTable
    * Set-AzureRouteTable
    * Remove-AzureRouteTable
    * New-AzureRouteConfig
    * Add-AzureRouteConfig
    * Set-AzureRouteConfig
    * Get-AzureRouteConfig
    * Remove-AzureRouteConfig
* Azure Network cmdlets
  * Reserved IP cmdlets (New-AzureReservedIP, Get-AzureReservedIP, Set-AzureReservedIPAssociation, Remove-AzureReservedIPAssociation) fixed to support -VirtualIPName parameter
  * Multivip Cmdlets (Add-AzureVirtualIP, Remove-AzureVirtualIP) fixed to support -VirtualIPName parameter
* Azure Backup cmdlets
  *Added New-AzureBackupVault cmdlets
  *Added Get-AzureBackupVault cmdlets
  *Added Set-AzureBackupVault cmdlets
  *Added Remove-AzureBackupVault cmdlets
  *Added Get-AzureBackupVaultCredential cmdlets
* Azure Resource Manager cmdlets
  * Fixed formatting of output for Get-UsageAggregates
  * Fixed executing Get-UsageAggregates when first cmdlet being called.
* Added TrafficManager cmdlets
  * Enable-AzureTrafficManagerProfile
  * Disable-AzureTrafficManagerProfile
  * New-AzureTrafficManagerEndpoint
  * Get-AzureTrafficManagerEndpoint
  * Set-AzureTrafficManagerEndpoint
  * Remove-AzureTrafficManagerEndpoint
  * Enable-AzureTrafficManagerEndpoint
  * Disable-AzureTrafficManagerEndpoint
* Upgraded TrafficManager cmdlets
  * Get-AzureTrafficManagerProfile
    * Name is now optional (it will list all profiles in resource group)
    * Resource group is now optional (it will list all profiles in subscription)
* Azure Data Factory cmdlets
    * Upgraded management library to 1.0.0 with breaking JSON format change.
    * Updated list operation paging support in cmdlets.

## 2015.06.26 version 0.9.4
* Azure Compute cmdlets
    * Warning message for deprecation Name parameter in New-AzureVM. The guidance is to use –Name parameter in New-AzureVMConfig cmdlet.
    * Save-AzureVMImgage has new paramter -Path to save the JSON template returned from the server.
    * Add-AzureVMNetworkInterface has new paramter -NetworkInterface which accepts a list of NIC object returned by Get-AzureNetworkInterface cmdlet. 
    * Deprecated “-Name” parameter in Set-AzureVMSourceImage. The guidance is to use the Pub, Offer, SKU, Version method to specify the VM Images for the VM.
    * Fixed the formatting of the output of VM Image cmdlets.
    * Fixed issues in New/Set-AzureDeployment & other service extension related cmdlets.
* Azure Batch cmdlets
    * Added Start-AzureBatchPoolResize
    * Added Stop-AzureBatchPoolResize
* Azure Key Vault cmdlets
    * Updated Key Vault package versions
    * Fixed bugs related to secrets
* Azure Network Resource Provider cmdlets
    * New-AzureLocalNetworkGateway parameter name change
    * Reset-AzureLocalNetworkGateway renamed to Set-AzureLocalNetworkGateway, added new parameter
    * VirtualNetworkGateway parameter changes
        * New-AzureVirtualNetworkGateway parameter changes
        * Removed command Resize-AzureVirtualNetworkGateway
        * Reset-AzureVirtualNetworkGatewayConnection renamed to Set-AzureVirtualNetworkGatewayConnection8
* Azure Storage changes
    * Fix the bug on aliases Get-AzureStorageContainerAcl, Start-CopyAzureStorageBlob and Stop-CopyAzureStorageBlob
* Azure RedisCache cmdlets 
    * Set-AzureRedisCache - Added support for scaling, using RedisConfiguration instead of MaxMemoryPolicy #513
    * New-AzureRedisCache - Using RedisConfiguration instead of MaxMemoryPolicy #513
* Azure Resource Manager cmdlets
    * Added Get-UsageAggregates
    * Added Get-AzureProviderOperation cmdlet
    * Added Test-AzureResourceGroup and Test-AzureResource cmdlets
    * Refactored Resource Lock cmdlets
    * Removed unnecessary code when getting a resource
* Azure SQL Database
    * Added cmdlets for pause/resume functionality and retrieving restore points for restoring backups:
        * Suspend-AzureSqlDatabase
        * Resume-AzureSqlDatabase
        * Get-AzureSqlDatabaseRestorePoints
    * Changed cmdlets:
        * New-AzureSqlDatabase - Can now create Azure Sql Data Warehouse databases

## 2015.06.05 version 0.9.3
* Fixed bug in Websites cmdlets related to slots #454
* Fix bug in Set-AzureResource cmdlet #456
* Fix for new azure resource of Microsoft.Storage #457

## 2015.05.29 version 0.9.2
* Deprecated Switch-AzureMode
* Profile
    * Fixed bug in Get-AzureSubscription and Select-AzureSubscription cmdlets 
* Added Automation cmdlets
    * Get-AzureAutomationWebhook
    * New-AzureAutomationWebhook
    * Remove-AzureAutomationWebhook
    * Set-AzureAutomationWebhook    
* Azure Compute
    * Get-AzureVMImage and Get-AzureVMImageDetail are combined (Get-AzureVMImageDetail gives a warning message for future deprecation)
    * Get-AzureVMExtensionImage and Get-AzureVMExtensionImageDetail are combined (Get-AzureVMExtensionImageDetail gives a warning message for future deprecation)
    * Tags are added in VM resources
    * Get-AzureVM now gets resource group name from piping
    * -All switch is removed from Get-AzureVM
    * Get-AzureVM -Status output is updated
    * -Force parameter is added for Remove-AzureAvailabilitySet
    * Outputs of New-AzureAvailabilitySet, Get-AzureAvailabilitySet, and Remove-AzureAvailabilitySet are updated
* Azure Key Vault 
    * Update Set-AzureKeyVaultAccessPolicy and Remove-AzureKeyVaultAccessPolicy cmdlets
    * Fixed bugs  
* Azure Data Factories
    * Base cmdlet type switch to use Profile
    * New-AzureDataFactoryEncryptedValue cmdlet supporting M data sources
* Azure Resource Manager 
    * Fixed bug in Move-AzureResource cmdlet
    * Fixed bug in Set-AzureResource cmdlet

## 2015.05.04 version 0.9.1
* Azure SQL Database: new support for configuring audit retention.
* Azure Automation
    * Added Automation cmdlets support in AzureResourceManager mode
      * Export-AzureAutomationDscConfiguration
      * Export-AzureAutomationDscNodeReportContent
      * Get-AzureAutomationAccount
      * Get-AzureAutomationDscCompilationJob
      * Get-AzureAutomationDscCompilationJobOutput
      * Get-AzureAutomationDscConfiguration
      * Get-AzureAutomationDscNode
      * Get-AzureAutomationDscNodeConfiguration
      * Get-AzureAutomationDscNodeReport
      * Get-AzureAutomationDscOnboardingMetaconfig
      * Get-AzureAutomationModule
      * Get-AzureAutomationRegistrationInfo
      * Import-AzureAutomationDscConfiguration
      * New-AzureAutomationAccount
      * New-AzureAutomationKey
      * New-AzureAutomationModule
      * Register-AzureAutomationDscNode
      * Remove-AzureAutomationAccount
      * Remove-AzureAutomationModule
      * Set-AzureAutomationAccount
      * Set-AzureAutomationDscNode
      * Set-AzureAutomationModule
      * Start-AzureAutomationDscCompilationJob
      * Unregister-AzureAutomationDscNode
* Azure Key Vault 
    * Added new cmdlets for key vault management in AzureResourceManager mode
      * New-AzureKeyVault
      * Get-AzureKeyVault
      * Remove-AzureKeyVault
      * Set-AzureKeyVaultAccessPolicy
      * Remove-AzureKeyVaultAccessPolicy
    * Added new cmdlet for secret management in AzureResourceManager mode
      * Set-AzureKeyVaultSecretAttribute

## 2015.04.29 version 0.9.0
* Azure Compute
    * Added Compute cmdlets support in AzureResourceManager mode
      * Add-AzureVMSshPublicKey
      * Add-AzureVMSecret
      * Add-AzureVMNetworkInterface
      * Add-AzureVMDataDisk
      * Add-AzureVMAdditionalUnattendContent
      * Get-AzureVM
      * Get-AzureVMUsage
      * Get-AzureVMSize
      * Get-AzureVMImageSku
      * Get-AzureVMImagePublisher
      * Get-AzureVMImageOffer
      * Get-AzureVMImageDetail
      * Get-AzureVMImage
      * Get-AzureVMExtensionImageType
      * Get-AzureVMExtensionImageDetail
      * Get-AzureVMExtensionImage
      * Get-AzureVMExtension
      * Get-AzureVMCustomScriptExtension
      * Get-AzureVMAccessExtension
      * Get-AzureVMImagePublisher
      * Get-AzureVMImageOffer
      * Get-AzureVMImageDetail
      * Get-AzureVMImage
      * Get-AzureVMExtensionImageType
      * Get-AzureVMExtensionImageDetail
      * Get-AzureVMExtensionImage
      * Get-AzureVMExtension
      * Get-AzureVMCustomScriptExtension
      * Get-AzureVMAccessExtension
      * New-AzureVM
      * New-AzureVMConfig
      * Update-AzureVM
      * Stop-AzureVM
      * Start-AzureVM
      * Set-AzureVMSourceImage
      * Set-AzureVMOSDisk
      * Set-AzureVMOperatingSystem
      * Set-AzureVMExtension
      * Set-AzureVMCustomScriptExtension
      * Set-AzureVMAccessExtension
      * Set-AzureVM
      * Save-AzureVMImage
      * Restart-AzureVM
      * Remove-AzureVMNetworkInterface
      * Remove-AzureVMExtension
      * Remove-AzureVMDataDisk
      * Remove-AzureVMCustomScriptExtension
      * Remove-AzureVMAccessExtension
      * Remove-AzureVM
* Azure Network
  * Added Network Cmdlets support in AzureResourceManager mode
    * Get-AzureVirtualNetwork
    * New-AzureVirtualNetwork
    * Remove-AzureVirtualNetwork
    * Set-AzureVirtualNetwork
    * Get-AzureVirtualNetworkSubnetConfig
    * New-AzureVirtualNetworkSubnetConfig
    * Add-AzureVirtualNetworkSubnetConfig
    * Set-AzureVirtualNetworkSubnetConfig
    * Remove-AzureVirtualNetworkSubnetConfig
    * Get-AzureNetworkInterface
    * New-AzureNetworkInterface
    * Remove-AzureNetworkInterface
    * Set-AzureNetworkInterface
    * Get-AzurePublicIpAddress
    * New-AzurePublicIpAddress
    * Remove-AzurePublicIpAddress
    * Set-AzurePublicIpAddress
    * Add-AzureLoadBalancerBackendAddressPoolConfig
    * Add-AzureLoadBalancerFrontendIpConfig
    * Add-AzureLoadBalancerInboundNatRuleConfig
    * Add-AzureLoadBalancerProbeConfig
    * Add-AzureLoadBalancerRuleConfig
    * Get-AzureLoadBalancer
    * Get-AzureLoadBalancerBackendAddressPoolConfig
    * Get-AzureLoadBalancerFrontendIpConfig
    * Get-AzureLoadBalancerInboundNatRuleConfig
    * Get-AzureLoadBalancerProbeConfig
    * Get-AzureLoadBalancerRuleConfig
    * New-AzureLoadBalancer
    * New-AzureLoadBalancerBackendAddressPoolConfig
    * New-AzureLoadBalancerFrontendIpConfig
    * New-AzureLoadBalancerInboundNatRuleConfig
    * New-AzureLoadBalancerProbeConfig
    * New-AzureLoadBalancerRuleConfig
    * Remove-AzureLoadBalancer
    * Remove-AzureLoadBalancerBackendAddressPoolConfig
    * Remove-AzureLoadBalancerFrontendIpConfig
    * Remove-AzureLoadBalancerInboundNatRuleConfig
    * Remove-AzureLoadBalancerProbeConfig
    * Remove-AzureLoadBalancerRuleConfig
    * Set-AzureLoadBalancer
    * Set-AzureLoadBalancerFrontendIpConfig
    * Set-AzureLoadBalancerInboundNatRuleConfig
    * Set-AzureLoadBalancerProbeConfig
    * Set-AzureLoadBalancerRuleConfig
    * Get-AzureNetworkSecurityGroup
    * New-AzureNetworkSecurityGroup
    * Remove-AzureNetworkSecurityGroup
    * Set-AzureNetworkSecurityGroup
    * Get-AzureNetworkSecurityRuleConfig
    * New-AzureNetworkSecurityRuleConfig
    * Remove-AzureNetworkSecurityRuleConfig
    * Add-AzureNetworkSecurityRuleConfig
    * Set-AzureNetworkSecurityRuleConfig
    * Get-AzureRemoteDesktopFile
* Azure Storage
  * Added cmdlets in AzureResourceManager Mode
    * New-AzureStorageAccount
    * Get-AzureStorageAccount
    * Set-AzureStorageAccount
    * Remove-AzureStorageAccount
    * New-AzureStorageAccountKey
    * Get-AzureStorageAccountKey
  * Made Azure Storage data cmdlets work in AzureResourceManager Mode
* Azure HDInsight:
  * Added support for creating WindowsPaas cluster with RDP Access Enabled by default
  * Added cmdlets
	* Grant-AzureHdinsightRdpAccess
	* Revoke-AzureHdinsightRdpAccess
* Azure Batch
  * Added cmdlets
    * New-AzureBatchVMUser
    * Remove-AzureBatchVMUser
    * Get-AzureBatchRDPFile
    * Get-AzureBatchVMFileContents
* StorSimple: New StorSimple commands in AzureServiceManagement mode
  * Added cmdlets
    * Confirm-AzureStorSimpleLegacyVolumeContainerStatus
    * Get-AzureStorSimpleLegacyVolumeContainerConfirmStatus
    * Get-AzureStorSimpleLegacyVolumeContainerMigrationPlan
    * Get-AzureStorSimpleLegacyVolumeContainerStatus
    * Import-AzureStorSimpleLegacyApplianceConfig
    * Import-AzureStorSimpleLegacyVolumeContainer
    * Start-AzureStorSimpleLegacyVolumeContainerMigrationPlan
    * New-AzureStorSimpleVirtualDeviceCommand
    * Get-AzureStorSimpleJob
    * Stop-AzureStorSimpleJob
    * Start-AzureStorSimpleBackupCloneJob
    * Get-AzureStorSimpleFailoverVolumeContainers
    * Start-AzureStorSimpleDeviceFailoverJob
    * New-AzureStorSimpleNetworkConfig
    * Set-AzureStorSimpleDevice
    * Set-AzureStorSimpleVirtualDevice

## 2015.03.31 version 0.8.16
* Azure Data Factory:
  * Fixes for clean install and subscription registration issues
* Azure HDInsight:
  * Support for creating, deleting, listing, and submitting jobs to HDInsight clusters with Linux Operating System.
* Azure Compute
  * Fix pipeline issues with Get-AzureVM (#3047)
  * Fixed DateTime Overflow issue
* Azure Batch
  * Added cmdlets
    * Add/Remove Batch Pools
    * Get-BatchTaskFileContent
    * Get-BatchTaskFile
* Azure Insights
  * Added cmdlets
   * Add-AutoscaleSetting
   * Get-AutoscaleHistory
   * Get-AutoscaleSetting
   * New-AutoscaleProfile
   * New-AutoscaleRule
   * Remove-AutoscaleSetting
   * Get-Metrics
   * Get-MetricDefinitions
   * Format-MetricsAsTable
* Azure Websites
  * Added cmdlet Get-AzureWebhostingPlanMetrics
  * Added Premium support
  * Renamed WebSites to WebApp
* AzureProfile
  * Made AzureProfile serializable to support workflow scenarios

## 2015.03.11 version 0.8.15.1
* Fixes for clean install and subscription registration issues

## 2015.03.09 version 0.8.15
* Azure RemoteApp: New RemoteApp cmdlets:
  * Add-AzureRemoteAppUser
  * Disconnect-AzureRemoteAppSession
  * Get-AzureRemoteAppCollection
  * Get-AzureRemoteAppCollectionUsageDetails
  * Get-AzureRemoteAppCollectionUsageSummary
  * Get-AzureRemoteAppLocation
  * Get-AzureRemoteAppOperationResult
  * Get-AzureRemoteAppPlan
  * Get-AzureRemoteAppProgram
  * Get-AzureRemoteAppSession
  * Get-AzureRemoteAppStartMenuProgram
  * Get-AzureRemoteAppTemplateImage
  * Get-AzureRemoteAppUser
  * Get-AzureRemoteAppVNet
  * Get-AzureRemoteAppVpnDevice
  * Get-AzureRemoteAppVpnDeviceConfigScript
  * Get-AzureRemoteAppWorkspace
  * Invoke-AzureRemoteAppSessionLogoff
  * New-AzureRemoteAppCollection
  * New-AzureRemoteAppTemplateImage
  * New-AzureRemoteAppVNet
  * Publish-AzureRemoteAppProgram
  * Remove-AzureRemoteAppCollection
  * Remove-AzureRemoteAppTemplateImage
  * Remove-AzureRemoteAppUser
  * Remove-AzureRemoteAppVNet
  * Rename-AzureRemoteAppTemplateImage
  * Reset-AzureRemoteAppVpnSharedKey
  * Send-AzureRemoteAppSessionMessage
  * Set-AzureRemoteAppCollection
  * Set-AzureRemoteAppVNet
  * Set-AzureRemoteAppWorkspace
  * Unpublish-AzureRemoteAppProgram
  * Update-AzureRemoteAppCollection

* Storage: new cmdlets
  * Get-AzureStorageContainerStoredAccessPolicy
  * Get-AzureStorageQueueStoredAccessPolicy
  * Get-AzureStorageTableStoredAccessPolicy
  * New-AzureStorageContainerStoredAccessPolicy
  * New-AzureStorageQueueStoredAccessPolicy
  * New-AzureStorageTableStoredAccessPolicy
  * Remove-AzureStorageContainerStoredAccessPolicy
  * Remove-AzureStorageQueueStoredAccessPolicy
  * Remove-AzureStorageTableStoredAccessPolicy
  * Set-AzureStorageContainerStoredAccessPolicy
  * Set-AzureStorageQueueStoredAccessPolicy
  * Set-AzureStorageTableStoredAccessPolicy

* Azure Recovery Services
  * New cmdlets:
    * Create and enumerate Vaults & Sites, download Vault Settings file
      * New- AzureSiteRecoveryVault
      * Get-AzureSiteRecoveryVault
      * New- AzureSiteRecoverySite
      * Get- AzureSiteRecoverySite
      * Get-AzureSiteRecoveryVaultSettingsFile
    * Enumerate Networks and manage Network Mappings
      * Get- AzureSiteRecoveryNetwork
      * New- AzureSiteRecoveryNetworkMapping
      * Get- AzureSiteRecoveryNetworkMapping
      * Remove- AzureSiteRecoveryNetworkMapping
    * Enumerate Storages and manage Storage Mappings
      * Get-AzureSiteRecoveryStorage
      * New- AzureSiteRecoveryStorageMapping
      * Get-AzureSiteRecoveryStorageMapping
      * Remove- AzureSiteRecoveryStorageMapping
    * Create, associated, and dissociate protection profile object
      * New- AzureSiteRecoveryProtectionProfileObject
      * Start-AzureSiteRecoveryProtectionProfileAssociationJob
      * Start-AzureSiteRecoveryProtectionProfileDissociationJob
    * Update VM properties and sync owner information
      * Set-AzureSiteRecoveryVM
      * Update-AzureSiteRecoveryProtectionEntity
  * Changed cmdlets:
    * Get-AzureSiteRecoveryJob
    * Set-AzureSiteRecoveryProtectionEntity – protection profile is introduced
    * Start-AzureSiteRecoveryCommitFailoverJob
    * Start-AzureSiteRecoveryPlannedFailoverJob
    * Start-AzureSiteRecoveryTestFailoverJob

* Azure ExpressRoute cmdlet updates
  * Fixed bugs in:
    * New-AzureDedicatedCircuit
    * New-AzureDedicatedCircuitLink
    * New-AzureBGPPeering
    * Remove-AzureDedicatedCircuit
    * Remove-AzureDedicatedCircuitLink
    * Remove-AzureBGPPeering
  * Added new cmdlet:
    * Update-AzureDedicatedCircuitBandwidth

* Azure SQL Database: new cmdlets for managing database dynamic data masking policies:
  * Get-AzureSqlDatabaseDataMaskingPolicy
  * Set-AzureSqlDatabaseDataMaskingPolicy
  * New-AzureSqlDatabaseDataMaskingRule
  * Get-AzureSqlDatabaseDataMaskingRule
  * Set-AzureSqlDatabaseDataMaskingRule
  * Remove-AzureSqlDatabaseDataMaskingRule

* Azure Batch: new cmdlets:
  * Get-AzureBatchPool
  * Get-AzureBatchWorkItem
  * Get-AzureBatchJob
  * Get-AzureBatchTask

* Azure Compute: new features
  * Added ForceUpdate parameter for the following cmdlets:
    * Set-AzureVMExtension
    * Set-AzureVMCustomScriptExtension
    * Set-AzureVMAccessExtension
  * Show 'Regions' property for Get-AzureVMAvailableExtensions cmdlet
  * Add 'ResizedSizeInGB' parameter for the following cmdlets
    * Update-AzureDisk
    * Set-AzureOSDisk
    * Set-AzureDataDisk (DiskName parameter is also added along with ResizedSizeInGB)

* AzureProfile:
  * New cmdlets to manage in-memory profiles
    * New-AzureProfile: Create a new in-memory Profile
    * Select-AzureProfile: Select the profile to be used in the current session
  * Added -Profile parameter to every cmdlet - the cmdlet will use the passed-in profile to authenticate with Azure

## 2015.02.12 version 0.8.14
* StorSimple: New StorSimple commands in AzureServiceManagement mode:
  * GetAzureStorSimpleAccessControlRecord
  * GetAzureStorSimpleStorageAccountCredential
  * RemoveAzureStorSimpleAccessControlRecord
  * RemoveAzureStorSimpleStorageAccountCredential
  * SetAzureStorSimpleAccessControlRecord
  * GetAzureStorSimpleDeviceVolume
  * RemoveAzureStorSimpleDeviceVolume
  * GetAzureStorSimpleDeviceVolumeContainer
  * RemoveAzureStorSimpleDeviceVolumeContainer
  * GetAzureStorSimpleDevice
  * GetAzureStorSimpleDeviceConnectedInitiator
  * GetAzureStorSimpleResource
  * GetAzureStorSimpleResourceContext
  * SetAzureStorSimpleDeviceBackupPolicy
  * NewAzureStorSimpleDeviceBackupPolicy
  * GetAzureStorSimpleDeviceBackup
  * RemoveAzureStorSimpleDeviceBackup
  * StartAzureStorSimpleDeviceBackupJob
  * StartAzureStorSimpleDeviceBackupRestoreJob
  * RemoveAzureStorSimpleDeviceBackupPolicy
  * NewAzureStorSimpleDeviceVolume
  * SetAzureStorSimpleDeviceVolume
  * NewAzureStorSimpleDeviceVolumeContainer
  * SelectAzureStorSimpleResource
  * GetAzureStorSimpleDeviceBackupPolicy
  * NewAzureStorSimpleStorageAccountCredential
  * GetAzureStorSimpleTask
  * SetAzureStorSimpleStorageAccountCredential
  * NewAzureStorSimpleInlineStorageAccountCredential
  * NewAzureStorSimpleAccessControlRecord

* HDInsight:
  * HeadNodeVMSize (update): the parameter is now a string that can now accept various sizes (specifications here: https://msdn.microsoft.com/en-us/library/azure/dn197896.aspx -> Sizes for Web and Worker Role Instances)
  * DataNodeVMSize (new)  :  use to specify size of data nodes (where applicable)
  * ZookeeperNodeVMSize (new): use to specify Zookeeper node sizes (where applicable)
  * ClusterType (update): New value (Spark) can be specified as cluster type
  * Add-AzureHDInsightConfigValues cmdlet:
    * Spark (new): collection of configuration properties can be passed in to customize the Spark service

 * Azure Insights cmdlets in AzureResourceManager Mode:
   * Get-AzureCrrelationLogId
   * Get-AzureResourceGroupLog
   * Get-AzureResourceLog
   * Get-AzureResourceProviderLog
   * Get-AzureSubscriptionIdLog

* Azure VM cmdlets
  * Get-AzureVMDscExtentionStatus: Get the DSC Extension status for a cloud service or VM

 * Updates and bug fixes for AzureAutomation and AzureDataFactory cmdlets

2015.01.08 version 0.8.13
* Key Vault Service - new cmdlets in AzureResourceManager mode:
  * Keys:
    * Add-AzureKeyVaultKey
    * Get-AzureKeyVaultKey
    * Set-AzureKeyVaultKey
    * Backup-AzureKeyVaultKey
    * Restore-AzureKeyVaultKey
    * Remove-AzureKeyVaultKey
  * Secrets:
    * Get-AzureKeyVaultSecret
    * Set-AzureKeyVaultSecret
    * Remove-AzureKeyVaultSecret

## 2014.12.12 version 0.8.12
* StreamAnalytics
  * New cmdlets in AzureResourceManager mode
    * New-AzureStreamAnalyticsJob
    * New-AzureStreamAnalyticsInput
    * New-AzureStreamAnalyticsOutput
    * New-AzureStreamAnalyticsTransformation
    * Get-AzureStreamAnalyticsJob
    * Get-AzureStreamAnalyticsInput
    * Get-AzureStreamAnalyticsOutput
    * Get-AzureStreamAnalyticsTransformation
    * Get-AzureStreamAnalyticsQuota
    * Remove-AzureStreamAnalyticsJob
    * Remove-AzureStreamAnalyticsInput
    * Remove-AzureStreamAnalyticsOutput
    * Test-AzureStreamAnalyticsInput
    * Test-AzureStreamAnalyticsOutput
    * Start-AzureStreamAnalyticsJob
    * Stop-AzureStreamAnalyticsJob
* Batch
  * Fixed issue with Delete-AzureBatchAccount
* Profile
  * Fixed issues with Select-AzureSubscription to allow selecting subscriptions by Id
  * Deprecated SubscriptionDataFile parameter
* Compute
  * Set-AzureVMImage cmdlets - added IconUri, SmallIconUri, and ShowInGui parameters
* Sql
  *  Added Sql Server v12 support to SQL authentication context for SqlAzure cmdlets

## 2014.11.14 Version 0.8.11
* Profile
  * Clear-AzureProfile: remove all subscription and credential data from the user store
  * Select-AzureSubscription: fixed output types in default and PassThru mode
* Compute
  * Get-AzureVMSqlServerExtension
  * Set-AzureVMSqlServerExtension
  * Remove-AzureVMSqlServerExtension
* HDInsight
  * New cmdlets
    * Add-AzureHDInisghtScriptAction
    * Set-AzureHDInsightClusterSize
  * Changed cmdlets
  	*Added ConfigActions parameter
* Managed Cache
  * Get-AzureManagedCacheNamedCache
  * New-AzureManagedCacheNamedCache
  * Set-AzureManagedCacheNamedCache
  * Remove-AzureManagedCacheNamedCache
* Websites
  * Fixes for webjobs and site creation
  * Additional settings for Publish-AzureWebsiteProject cmdlet
  * Enable use of SAS URLs in ApplicationDiagnostics storage
* Sql Database (AzureResourceManager)
  * New cmdlets to manage direct access to Sql databases:
    * Enable-AzureSqlDatabaseDirectAccess
    * Disable-AzureSqlDatabaseDirectAccess
    * Enable-AzureSqlDatabaseServerDirectAccess
    * Enable-AzureSqlDatabaseServerDirectAccess
  * Rename previous cmdlets to use the term audit policy instead of audit setting
    * Get-AzureSqlDatabaseAuditingPolicy
    * Set-AzureSqlDatabaseAuditingPolicy
    * Get-AzureSqlDatabaseServerAuditingPolicy
    * Set-AzureSqlDatabaseServerAuditingPolicy
    * Remove-AzureSqlDatabaseAuditing
    * Remove-AzureSqlDatabaseServerAuditing
    * Use-AzureSqlDatabaseServerAuditingPolicy
  * Allow users to define which storage account key (Primary or Secondary) to use when defining audit policy, using the “StorageKeyType” parameter.

## 2014.10.27 Version 0.8.10
* Azure Data Factory cmdlets in AzureResourceManager mode
    * New-AzureDataFactory
    * New-AzureDataFactoryGateway
    * New-AzureDataFactoryGatewayKey
    * New-AzureDataFactoryHub
    * New-AzureDataFactoryLinkedService
    * New-AzureDataFactoryPipeline
    * New-AzureDataFactoryTable
    * New-AzureDataFactoryEncryptValue
    * Get-AzureDataFactory
    * Get-AzureDataFactoryGateway
    * Get-AzureDataFactoryHub
    * Get-AzureDataFactoryLinkedService
    * Get-AzureDataFactoryPipeline
    * Get-AzureDataFactoryRun
    * Get-AzureDataFactorySlice
    * Get-AzureDataFactoryTable
    * Remove-AzureDataFactory
    * Remove-AzureDataFactoryGateway
    * Remove-AzureDataFactoryHub
    * Remove-AzureDataFactoryLinkedService
    * Remove-AzureDataFactoryPipeline
    * Remove-AzureDataFactoryTable
    * Resume-AzureDataFactoryPipeline
    * Save-AzureDataFactoryLog
    * Set-AzureDataFactoryGateway
    * Set-AzureDataFactoryPipelineActivePeriod
    * Set-AzureDataFactorySliceStatus
    * Suspend-AzureDataFactoryPipeline
* Azure Batch cmdlets in AzureResourceManager mode
    * Set-AzureBatchAccount
    * Remove-AzureBatchAccount
    * New-AzureBatchAccountKey
    * New-AzureBatchAccount
    * Get-AzureBatchAccountKeys
    * Get-AzureBatchAccount
* Azure Network
    * Multi NIC support
        * Add-AzureNetworkInterfaceConfig
        * Get-AzureNetworkInterfaceConfig
        * Remove-AzureNetworkInterfaceConfig
        * Set-AzureNetworkInterfaceConfig
    * Security group support
        * Set-AzureNetworkSecurityGroupToSubnet
        * Set-AzureNetworkSecurityGroupConfig
        * Remove-AzureNetworkSecurityGroupFromSubnet
        * Remove-AzureNetworkSecurityGroupConfig
        * Remove-AzureNetworkSecurityGroup
        * New-AzureNetworkSecurityGroup
        * Get-AzureNetworkSecurityGroupForSubnet
        * Get-AzureNetworkSecurityGroupConfig
        * Get-AzureNetworkSecurityGroup
	* VipMobility Support
		*Set-AzureReservedIPAssociation
		*Remove-AzureReservedIPAssociation
	* MultiVip Support
		* Add-AzureVirtualIP
		* Remove-AzureVirtualIP
* Azure Virtual Machine
    * Added Add PublicConfigKey and PrivateConfigKey parameters to SetAzureVMExtension
* Azure Website
    * Set-AzureWebsite exposes new parameters and Get-AzureWebsite returns them
        * SlotStickyConnectionStringNames – connection string names not to be moved during swap operation
        * SlotStickyAppSettingNames – application settings names not to be moved during swap operation
        * AutoSwapSlotName – slot name to swap automatically with after successful deployment
* Recovery Services
    * Import & view vault settings
        * Import-AzureSiteRecoveryVaultSettingsFile
        * Get-AzureSiteRecoveryVaultSettings
    * Enumerate Servers, Protection Containers, Protection Entities
        * Get-AzureSiteRecoveryServer
        * Get-AzureSiteRecoveryProtectionContainer
        * Get-AzureSiteRecoveryProtectionEntity
        * Get-AzureSiteRecoveryVM
    * Manage Azure Site Recovery Operations
        * Get-AzureSiteRecoveryJob
        * Restart-AzureSiteRecoveryJob
        * Resume-AzureSiteRecoveryJob
        * Stop-AzureSiteRecoveryJob
    * Manage Recovery Plan
        * New-AzureSiteRecoveryRecoveryPlan
        * Get-AzureSiteRecoveryRecoveryPlanFile
        * Get-AzureSiteRecoveryRecoveryPlan
        * Remove-AzureSiteRecoveryRecoveryPlan
        * Update-AzureSiteRecoveryRecoveryPlan
    * Protection and Failover Operations
        * Set-AzureSiteRecoveryProtectionEntity
        * Start-AzureSiteRecoveryCommitFailoverJob
        * Start-AzureSiteRecoveryPlannedFailoverJob
        * Start-AzureSiteRecoveryTestFailoverJob
        * Start-AzureSiteRecoveryUnplannedFailoverJob
        * Update-AzureSiteRecoveryProtectionDirection

2014.10.03 Version 0.8.9
* Redis Cache cmdlets in AzureResourceManager mode
    * New-AzureRedisCache
    * Get-AzureRedisCache
    * Set-AzureRedisCache
    * Remove-AzureRedisCache
    * New-AzureRedisCacheKey
    * Get-AzureRedisCacheKey
* Fixed Remove-AzureDataDisk regression
* Fixed cloud service cmdlets to work with the latest Azure authoring tools
* Fixed Get-AzureSubscription -ExtendedDetails regression
* Added -CreateACSNamespace parameter to New-AzureSBNamespace cmdlet

## 2014.09.10 Version 0.8.8
* Role-based access control support
    * Query role definition
        * Get-AzureRoleDefinition
        * Manage role assignment
        * New-AzureRoleAssignment
        * Get-AzureRoleAssignment
        * Remove-AzureRoleAssignment
    * Query Active Directory object
        * Get-AzureADUser
        * Get-AzureADGroup
        * Get-AzureADGroupMember
        * Get-AzureADServicePrincipal
    * Show user's permissions on
        * Get-AzureResourceGroup
        * Get-AzureResource
* Active Directory service principal login support in Azure Resource Manager mode
    * Add-AzureAccount -Credential -ServicePrincipal -Tenant
* SQL Database auditing support in Azure Resource Manager mode
    * Use-AzureSqlServerAuditingSetting
    * Set-AzureSqlServerAuditingSetting
    * Set-AzureSqlDatabaseAuditingSetting
    * Get-AzureSqlServerAuditingSetting
    * Get-AzureSqlDatabaseAuditingSetting
    * Disable-AzureSqlServerAuditing
    * Disable-AzureSqlDatabaseAuditing
* Other improvements
    * Virtual Machine DSC extension supports PSCredential as configuration argument
    * Virtual Machine Antimalware extension supports native JSON configuration
    * Storage supports creating storage account with different geo-redundant options
    * Traffic Manager supports nesting of profiles
    * Website supports configuring x32/x64 worker process
    * -Detail parameter on Get-AzureResourceGroup to improve performance
    * Major refactoring around account and subscription management

## 2014.08.22 Version 0.8.7.1
* AzureResourceManager
    * Update Gallery and Monitoring management clients to fix Gallery commands
*HDInsight
    * Update Microsoft.Net API for Hadoop

## 2014.08.18 Version 0.8.7
* Update Newtonsoft.Json dependency to 6.0.4
* Compute
    * Windows Azure Diagnostics (WAD) Version 1.2: extension cmdlets for Iaas And PaaS
        * Set-AzureVMDiagnosticsExtension
        * Get-AzureVMDiagnosticsExtension
        * Set-AzureServiceDiagnosticsExtension
        * Get-AzureServiceDiagnosticsExtension
    * Get-AzureDeployment: added CreatedTime and LastModifiedTime to output
    * Get-AzureVM: added Hostname property
    * Implemented CustomData support for Azure VMs
* Websites
    * Added RoutingRules parameter to Set-AzureWebsite to expose Testing in Production (TiP) and returned from Get-AzureWebsite
    * Get-AzureWebsiteMetric to return web site metrics
    * Get-AzureWebHostingPlan
    * Get-AzureWebHostingPlanMetric to return metrics for the servers in the web hosting plan
* SQL Database
    * Get-AzureSqlRecoverableDatabase parameter simplification and return type changes
    * Set-AzureSqlDatabaseRecovery parameter and return type changes
* HDInsight
    * Added support for provisioning of HBase clusters into Virtual Networks.

2014.08.04 Version 0.8.6
* Non-interactive login support for Microsoft Organizational account with ``Add-AzureAccount -Credential``
* Upgrade cloud service cmdlets dependencies to Azure SDK 2.4
* Compute
    * PowerShell DSC VM extension
        * Get-AzureVMDscExtension
        * Remove-AzureVMDscExtension
        * Set-AzureVMDscExtension
        * Publish-AzureVMDscConfiguration
    * Added CompanyName and SupportedOS parameters to Publish-AzurePlatformExtension
    * New-AzureVM will display a warning instead of an error when the service already exists in the same subscription
    * Added Version parameter to generic service extension cmdlets
    * Changed the ShowInGUI parameter to DoNotShowInGUI in Update-AzureVMImage
* SQL Database
    * Added OfflineSecondary parameter to Start-AzureSqlDatabaseCopy
    * Database copy cmdlets will return 2 more properties: IsOfflineSecondary and IsTerminationAllowed
* Windows Azure Pack
    * New-WAPackCloudService
    * Get-WAPackCloudService
    * Remove-WAPackCloudService
    * New-WAPackVMRole
    * Get-WAPackVMRole
    * Set-WAPackVMRole
    * Remove-WAPackVMRole
    * New-WAPackVNet
    * Remove-WAPackVNet
    * New-WAPackVMSubnet
    * Get-WAPackVMSubnet
    * Remove-WAPackVMSubnet
    * New-WAPackStaticIPAddressPool
    * Get-WAPackStaticIPAddressPool
    * Remove-WAPackStaticIPAddressPool
    * Get-WAPackLogicalNetwork

2014.07.16 Version 0.8.5
* Upgrade .NET dependency to .NET 4.5
* Azure File Service
    * Get-AzureStorageFile
    * Remove-AzureStorageFile
    * Get-AzureStorageFileContent
    * Set-AzureStorageFileContent
* Azure Resource Manager tags in AzureResourceManager mode
    * New-AzureTag
    * Get-AzureTag
    * Remove-AzureTag
    * Tag parameter in New-AzureResourceGroup, Set-AzureResourceGroup, New-AzureResource and Set-AzureResource
    * Tag parameter in Get-AzureResourceGroup and Get-AzureResource
* Compute
    * ReverseDnsFqdn parameter in New-AzureService, Set-AzureService, New-AzureVM and New-AzureQuickVM
	* Added VirtualIPName parameter to Set-AzureEndpoint, Add-AzureEndpoint, Set-AzureLoadBalancedEndpoint for Multivip support
* Network
    * Set-AzureInternalLoadBalancer
    * Add-AzureDns
    * Set-AzureDns
    * Remove-AzureDns
    * Added IdealTimeoutInMinutes parameter to Set-AzurePublicIP, Add-AzureEndpoint and Set-AzureLoadBalancedEndpoint
	
## 2014.06.30 Version 0.8.4
* Compute
    * New-AzurePlatformExtensionCertificateConfig
    * New-AzurePlatformExtensionEndpointConfigSet
    * New-AzurePlatformExtensionLocalResourceConfigSet
    * Publish-AzurePlatformExtension
    * Remove-AzurePlatformExtensionEndpoint
    * Remove-AzurePlatformExtensionLocalResource
    * Set-AzurePlatformExtension
    * Set-AzurePlatformExtensionEndpoint
    * Set-AzurePlatformExtensionLocalResource
    * Unpublish-AzurePlatformExtension
* Antimalware
    * Get-AzureVMMicrosoftAntimalwareExtension
    * Set-AzureVMMicrosoftAntimalwareExtension
    * Improve the cmdlets to use AzureStorageContext instead of flat storage parameters
* Networking
    * Enabling New-AzureVnetGateway to create dynamic gateways
    * Added alias New-AzureDns to New-AzureDnsConfig
* Scheduler
    * New-AzureSchedulerJobCollection
    * Set-AzureSchedulerJobCollection

## 2014.05.29 Version 0.8.3
* Restructured source code and installation folder
* Web Site
    * Return instances info from Get-AzureWebsite
    * Added "Slot1" and "Slot2" parameters to enable swap between any 2 slots
* Traffic Manager
    * Support for Weighted Round Robin policies
    * Support for Performance policies with external endpoints
* Update Get-AzureRoleSize, Get-AzureAffinityGroup, Get-AzureService, Get-AzureLocation cmdlets with role sizes info
* New "ClusterType" parameter for HDInsight

## 2014.05.12 Version 0.8.2
* Compute and Network improvements
    * Public IP support
        * Set-AzurePublicIP
        * Get-AzurePublicIP
        * Remove-AzurePublicIP
    * Reserved IP support
        * New-AzureReservedIP
        * Get-AzureReservedIP
        * Remove-AzureReservedIP
    * Internal load balancer support
        * New-AzureInternalLoadBalancerConfig
        * Add-AzureInternalLoadBalancer
        * Get-AzureInternalLoadBalancer
        * Remove-AzureInternalLoadBalancer
    * VM image disk improvements
        * New-AzureVMImageDiskConfigSet
        * Set-AzureVMImageOSDiskConfig
        * Remove-AzureVMImageOSDiskConfig
        * Set-AzureVMImageDataDiskConfig
        * Remove-AzureVMImageDataDiskConfig
    * Virtual network improvements
        * Set-AzureVnetGatewayKey
* Azure Automation cmdlets
    * Get-AzureAutomationAccount
    * Get-AzureAutomationJob
    * Get-AzureAutomationJobOutput
    * Get-AzureAutomationRunbook
    * Get-AzureAutomationRunbookDefinition
    * Get-AzureAutomationSchedule
    * New-AzureAutomationRunbook
    * New-AzureAutomationSchedule
    * Publish-AzureAutomationRunbook
    * Register-AzureAutomationScheduledRunbook
    * Remove-AzureAutomationRunbook
    * Remove-AzureAutomationSchedule
    * Resume-AzureAutomationJob
    * Set-AzureAutomationRunbook
    * Set-AzureAutomationRunbookDefinition
    * Set-AzureAutomationSchedule
    * Start-AzureAutomationRunbook
    * Stop-AzureAutomationJob
    * Suspend-AzureAutomationJob
    * Unregister-AzureAutomationScheduledRunbook
* Traffic Manager cmdlets
    * Add-AzureTrafficManagerEndpoint
    * Disable-AzureTrafficManagerProfile
    * Enable-AzureTrafficManagerProfile
    * Get-AzureTrafficManagerProfile
    * New-AzureTrafficManagerProfile
    * Remove-AzureTrafficManagerEndpoint
    * Remove-AzureTrafficManagerProfile
    * Set-AzureTrafficManagerEndpoint
    * Set-AzureTrafficManagerProfile
    * Test-AzureTrafficManagerDomainName
* Anti-Malware Cloud Service extension cmdlets
    * Get-AzureServiceAntimalwareConfig
    * Remove-AzureServiceAntimalwareExtension
    * Set-AzureServiceAntimalwareExtension

## 2014.05.07 Version 0.8.1
* Managed cache cmdlets
    * New-AzureManagedCache
    * Set-AzureManagedCache
    * Get-AzureManagedCache
    * Remove-AzureManagedCache
    * New-AzureManagedCacheAccessKey
    * Get-AzureManagedCacheAccessKey
* Fixed installer to support Windows PowerShell 5.0 Preview
* Fixed a bunch of module loading issues
* Documentation improvements
* Engineering and infrastructure improvements

## 2014.04.03 Version 0.8.0
* Azure Resource Manager cmdlets (preview)
  * Switch-AzureMode to switch the PowerShell module between service management and resource manager.
  * Resource groups
    * New-AzureResourceGroup
    * Get-AzureResourceGroup
    * Remove-AzureResourceGroup
    * Get-AzureResourceGroupLog
  * Templates
    * Get-AzureResourceGroupGalleryTemplate
    * Save-AzureResourceGroupGalleryTemplate
    * Test-AzureResourceGroupTemplate
  * Deployments
    * New-AzureResourceGroupDeployment
    * Get-AzureResourceGroupDeployment
  * Resources
    * New-AzureResource
    * Get-AzureResource
    * Set-AzureResource
    * Remove-AzureResource
* Azure Scheduler cmdlets
  * Get-AzureSchedulerLocation
  * Job collection
    * Get-AzureSchedulerJobCollection
    * Remove-AzureSchedulerJobCollection
  * HTTP job and storage queue job
    * New-AzureSchedulerHttpJob
    * Set-AzureSchedulerHttpJob
    * New-AzureSchedulerStorageQueueJob
    * Set-AzureSchedulerStorageQueueJob
    * Get-AzureSchedulerJob
    * Remove-AzureSchedulerJob
    * Get-AzureSchedulerJobHistory
* Virtual Machine improvements
  * Puppet extension
    * Get-AzureVMPuppetExtension
    * Set-AzureVMPuppetExtension
    * Remove-AzureVMPuppetExtension
  * Custom script extension
    * Get-AzureVMCustomScriptExtension
    * Set-AzureVMCustomScriptExtension
    * Remove-AzureVMCustomScriptExtension
  * VM Image support in the following cmdlets
    * Get-AzureVMImage
    * Save-AzureVMImage
    * Remove-AzureVMImage
    * New-AzureVM
    * New-AzureQuickVM
* Upgrade cloud service cmdlets dependencies to Azure SDK 2.3

## 2014.03.11 Version 0.7.4
* VM extension cmdlets
  * Set-AzureVMExtension
  * Get-AzureVMExtension
  * Remove-AzureVMExtension
  * Set-AzureVMAccessExtension
  * Get-AzureVMAccessExtension
  * Remove-AzureVMAccessExtension
* Multi-thread support in storage cmdlets
* Add YARN support via -Yarn parameter on Add-AzureHDInsightConfigValues

## 2014.02.25 Version 0.7.3.1
* Hotfix for https://github.com/WindowsAzure/azure-sdk-tools/issues/2350

## 2014.02.12 Version 0.7.3
* Web Site cmdlets
  * Slot
    * All Web Site cmdlets takes a new -Slot parameter
    * Switch-AzureWebsiteSlot to swap slots
  * WebJob
    * Get-AzureWebsiteJob
    * New-AzureWebsiteJob
    * Remove-AzureWebsiteJob
    * Start-AzureWebsiteJob
    * Stop-AzureWebsiteJob
    * Get-AzureWebsiteJobHistory
  * Publish project to Web Site via WebDeploy
    * Publish-AzureWebsiteProject
  * Test Web Site name availability
    * Test-AzureName -Website
* Virtual Machine cmdlets
  * Generic extension
    * Get-AzureVMAvailableExtension
    * Get-AzureServiceAvailableExtension
  * BGInfo extension
    * Get-AzureVMBGInfoExtension
    * Set-AzureVMBGInfoExtension
    * Remove-AzureBMBGInfoExtension
  * VM role size
    * Get-AzureRoleSize
    * New-AzureQuickVM -InstanceSize takes a string instead of enum
  * Other improvements
    * Add-AzureProvisioningConfig will enable guest agent by default. Use -DisableGuestAgent to disable it
* Cloud Service cmdlets
  * Generic extension
    * Get-AzureServiceExtension
    * Set-AzureServiceExtension
    * Remove-AzureServiceExtension
  * Active directory domain extension
    * Get-AzureServiceADDomainExtension
    * Set-AzureServiceADDomainExtension
    * Remove-AzureServiceADDomainExtension
    * New-AzureServiceADDomainExtensionConfig
Virtual Network cmdlets
  * Get-AzureStaticVNetIP
  * Set-AzureStaticVNetIP
  * Remove-AzureStaticVNetIP
  * Test-AzureStaticVNetIP
* Storage cmdlets
  * Metrics and logging
    * Get-AzureStorageServiceLoggingProperty
    * Set-AzureStorageServiceLoggingProperty
    * Get-AzureStorageServiceMetricsProperty
    * Set-AzureStorageServiceMetricsProperty
  * Timeout configuration via -ServerTimeoutRequest and -ClientTimeoutRequest parameters
  * Paging support via -MaxCount and -ContinuationToken parameters
    * Get-AzureStorageBlob
    * Get-AzureStorageContainer
* ExpressRoute cmdlets (in ExpressRoute module)
  * Get-AzureDedicatedCircuit
  * Get-AzureDedicatedCircuitLink
  * Get-AzureDedicatedCircuitServiceProvider
  * New-AzureDedicatedCircuit
  * New-AzureDedicatedCircuitLink
  * Remove-AzureDedicatedCircuit
  * Remove-AzureDedicatedCircuitLink
  * Get-AzureBGPPeering
  * New-AzureBGPPeering
  * Remove-AzureBGPPeering
  * Set-AzureBGPPeering


## 2013.12.19 Version 0.7.2.1
* Hotfix for some encoding issue with Hive query which contain "%".

## 2013.12.10 Version 0.7.2
* HDInsight cmdlets
  * Add-AzureHDInsightConfigValues
  * Add-AzureHDInsightMetastore
  * Add-AzureHDInsightStorage
  * Get-AzureHDInsightCluster
  * Get-AzureHDInsightJob
  * Get-AzureHDInsightJobOutput
  * Get-AzureHDInsightProperties
  * New-AzureHDInsightCluster
  * New-AzureHDInsightClusterConfig
  * New-AzureHDInsightHiveJobDefinition
  * New-AzureHDInsightMapReduceJobDefinition
  * New-AzureHDInsightPigJobDefinition
  * New-AzureHDInsightSqoopJobDefinition
  * New-AzureHDInsightStreamingMapReduceJobDefinition
  * Remove-AzureHDInsightCluster
  * Revoke-AzureHDInsightHttpServicesAccess
  * Set-AzureHDInsightDefaultStorage
  * Start-AzureHDInsightJob
  * Stop-AzureHDInsightJob
  * Use-AzureHDInsightCluster
  * Wait-AzureHDInsightJob
  * Grant-AzureHDInsightHttpServicesAccess
  * Invoke-AzureHDInsightHiveJob
* Configure Web Site WebSocket and managed pipe mode
  * Set-AzureWebsite -WebSocketEnabled -ManagedPipelineMode
* Configure Web Site remote debugging
  * Enable-AzureWebsiteDebug -Version
  * Disable-AzureWebsiteDebug
* Options for cleaning up VHD when deleting VMs
  * Remove-AzureVM -DeleteVHD
  * Remove-AzureService -DeleteAll
  * Remove-AzureDeployment -DeleteVHD
* Virtual IP reservation preview feature (in AzurePreview module)
  * Get-AzureDeployment
  * Get-AzureReservedIP
  * New-AzureReservedIP
  * New-AzureVM
  * Remove-AzureReservedIP
* Support these cmdlets for Visual Studio Cloud Service projects:
  * Start-AzureEmulator
  * Publish-AzureServiceProject
  * Save-AzureServiceProjectPackage


## 2013.11.07 Version 0.7.1
* Regression fixes
    * Get-AzureWinRMUri cannot return the correct port number (https://github.com/WindowsAzure/azure-sdk-tools/issues/2056)
    * New-AzureVM fails when creating a VM with a domain join provisioning (https://github.com/WindowsAzure/azure-sdk-tools/issues/2055)
    * ACL for endpoints broken (https://github.com/WindowsAzure/azure-sdk-tools/issues/2054)
    * Restarting web site will clean the host names (https://github.com/WindowsAzure/azure-sdk-tools/issues/2101)
    * Creating a new Linux VM with an SSH certificate fails (https://github.com/WindowsAzure/azure-sdk-tools/issues/2057)
    * Debug stream only prints out at the end of processing (https://github.com/WindowsAzure/azure-sdk-tools/issues/2033)
* Cmdlets for creating Storage SAS token
    * New-AzureStorageBlobSASToken
    * New-AzureStorageContainerSASToken
    * New-AzureStorageQueueSASToken
    * New-AzureStorageTableSASToken
* VM cmdlets for Windows Azure Pack
    * Get-WAPackVM
    * Get-WAPackVMOSDisk
    * Get-WAPackVMSizeProfile
    * Get-WAPackVMTemplate
    * New-WAPackVM
    * Remove-WAPackVM
    * Restart-WAPackVM
    * Resume-WAPackVM
    * Set-WAPackVM
    * Start-WAPackVM
    * Stop-WAPackVM
    * Suspend-WAPackVM

## 2013.10.21 Version 0.7.0
* Windows Azure Active Directory authentication support!
    * Now you can use your Microsoft account or Organizational account to login from PowerShell without the need of any management certificate or publish settings file!
    * Use Add-AzureAccount to get started
    * Checkout Add-AzureAccount, Get-AzureAcccount and Remove-AzureAccount for details
* Changed the file format which is used to store the subscription information. Information in the original file will be added to the new file automatically. If you downgrade from 0.7.0 to a lower version, you can still see the subscriptions you imported before the 0.7.0 upgrade. But anything added after the 0.7.0 upgrade won't show up in the downgrade.
* BREAKING CHANGE
    * Changed the assembly name and namespace from Microsoft.WindowsAzure.Management.* to Microsoft.WindowsAzure.Commands.*
    * Select-AzureSubscription
        * Now you can use it to select or clear either the current subscription or the default subscription
        * Replaced the -Clear parameter with -NoCurrent parameter
    * Set-AzureSubscription
        * Removed -DefaultSubscription and -NoDefaultSubscription parameters. Go to Select-AzureSubscription with -Default and -NoDefault parameters.
    * New-AzureSqlDatabaseServerContext
        * Replaced the -SubscriptionData parameter with -SubscriptionName parameter
* Upgraded Windows Azure SDK dependency from 1.8 to 2.2
* Added support for a new virtual machine high memory SKU (A5)

2013.08.22 Version 0.6.19
* Media Services cmdlets
  * Get-AzureMediaServicesAccount
  * New-AzureMediaServicesAccount
  * Remove-AzureMediaServicesAccount
  * New-AzureMediaServicesKey
* SQL Database Import/Export cmdlets
  * Start-AzureSqlDatabaseImport
  * Start-AzureSqlDatabaseExport
  * Get-AzureSqlDatabaseImportExportStatus
* Platform VM Image cmdlets (need to import the PIR module manually)
  * Get-AzurePlatformVMImage
  * Set-AzurePlatformVMImage
  * Remove-AzurePlatformVMImage

## 2013.07.31 Version 0.6.18
* Service Bus authorization rule cmdlets
  * New-AzureSBAuthorizationRule
  * Get-AzureSBAuthorizationRule
  * Set-AzureSBAuthorizationRule
  * Remove-AzureSBAuthorizationRule
* Some Windows Azure Pack fixes.

## 2013.07.18 Version 0.6.17
* Upgraded Windows Azure SDK dependency from 1.8 to 2.0.
* SQL Azure database CRUD cmdlets don't require SQL auth anymore if the user owns the belonging subscription.
* Get-AzureSqlDatabaseServerQuota cmdlet to get the quota information for a specified Windows Azure SQL Database Server.
* SQL Azure service objective support
  * Get-AzureSqlDatabaseServiceObjective cmdlet to a service objective for the specified Windows Azure SQL Database Server.
  * Added -ServiceObjective parameter to Set-AzureSqlDatabase to set the service objective of the specified Windows Azure SQL database.
* Fixed a Get-AzureWebsite local caching issue. Now Get-AzureWebsite will always return the up-to-date web site information.

## 2013.06.24 Version 0.6.16
* Add-AzureEnvironment to add customized environment like Windows Azure Pack
* Set-AzureEnvironment to set customized environment like Windows Azure Pack
* Remove-AzureEnvironment to remove customized environment like Windows Azure Pack
* Web Site cmdlets now support Windows Azure Pack
* Service Bus cmdlets now support Windows Azure Pack
* Added "WAPack" prefix to all the cmdlets which support Windows Azure Pack. Use "help WAPack" to see all the supported cmdlets
* Added -NoWinRMEndpoint parameter to New-AzureQuickVM and Add-AzureProvisioningConfig
* Added -AllowAllAzureSerivces parameter to New-AzureSqlDatabaseServerFirewallRule
* Many bug fixes around VM, Cloud Services and Web Site diagnostics

## 2013.06.03 Version 0.6.15
* Introduced the environment concept to support different Windows Azure environments
  * Get-AzureEnvironment cmdlet to return all the out-of-box Windows Azure environments
  * -Environment parameter in the following cmdlets to specify which environment to target
    * Get-AzurePublishSettingsFile
    * Show-AzurePortal
* Windows Azure Web Site application diagnostics cmdlets
  * Enable-AzureWebsiteApplicationDiagnostic
  * Disable-AzureWebsiteApplicationDiagnostic
* Stop-AzureVM
  * Changed the behavior to deprovision the VM after stopping it
  * -StayProvisioned parameter to keep the VM provisioned after stopping it
* Windows Azure Cloud Services remote desktop extension cmdlets
  * New-AzureServiceRemoteDesktopExtensionConfig
  * Get-AzureServiceRemoteDesktopExtension
  * Set-AzureServiceRemoteDesktopExtension
  * Remove-AzureServiceRemoteDesktopExtension
* Windows Azure Cloud Services diagnostics extension cmdlets
  * New-AzureServiceDiagnosticsExtensionConfig
  * Get-AzureServiceDiagnosticsExtension
  * Set-AzureServiceDiagnosticsExtension
  * Remove-AzureServiceDiagnosticsExtension
* Windows Azure Virtual Machine endpoint enhancements
  * Cmdlets to create ACL configuration objects
    * New-AzureVMAclConfig
    * Get-AzureVMAclConfig
    * Set-AzureVMAclConfig
    * Remove-AzureVMAclConfig
  * -ACL parameter to support ACL in
    * Add-AzureEndpoint
    * Set-AzureEndpoint
  * -DirectServerReturn parameter in
    * Add-AzureEndpoint
    * Set-AzureEndpoint
  * Set-AzureLoadBalancedEndpoint cmdlet to modify load balanced endpoints
* Bug fixes
  * Fixed New-AzureSqlDatabaseServerContext model mismatch warning

## 2013.05.08 Version 0.6.14
* Windows Azure Storage Table cmdlets
  * Get-AzureStorageTable
  * New-AzureStorageTable
  * Remove-AzureStorageTable
* Windows Azure Storage Queue cmdlets
  * Get-AzureStorageQueue
  * New-AzureStorageQueue
  * Remove-AzureStorageQueue
* Fix an issue in Publish-AzureServiceProject when swapping between staging and production slot

## 2013.04.23 Version 0.6.13.1
* Hotfix to make Set-AzureStorageAccount behave correctly with the -GeoReplicationEnabled parameter

## 2013.04.16 Version 0.6.13
* Completely fixed issues with first website creation on a new account. Now you can use PowerShell with a new account directly without the need to go to the Azure portal.
* BREAKING CHANGE: New-AzureVM and New-AzureQuickVM now require an –AdminUserName parameter when creating Windows based VMs.
* Added support for virtual machine high memory SKUs (A6 and A7).
* Remote PowerShell is now enabled by default on Windows based VMs using https. To disable: specify the –DisableWinRMHttps parameter on New-AzureQuickVM or Add-AzureProvisioningConfig. To enable using http: specify –EnableWinRMHttp parameter (Note: http is intended for VM to VM communication and a public endpoint is not created by default).
* Added Get-AzureWinRMUri new cmdlet to get the connection string URI for Windows Remote Management.
* Added Set-AzureAvailabilitySet new cmdlet to group similar virtual machines into an availability set after deployment.
* New-AzureVM and New-AzureQuickVM now support a parameter named –X509Certificates. When a certificate is added to this array it is automatically uploaded and deployed to the virtual machine.
* Improved *-AzureEndpoint cmdlets:
  * Allows a simple endpoint to be created.
  * Allows a load balanced endpoint to be created.
  * Allows a load balanced endpoint to be created with a health probe and you can now specify the Probe Interval and Timeout periods.
* Removed subscription check requirement when using Add-AzureVHD with a shared access signature.
* Added Simultaneous Upgrade option to New-AzureDeployment for Cloud Services deployment. This option can save a significant amount of time during deployments to staging. This option can cause downtime and should only be used in non-production deployments.
* Upgraded to the latest service management library.
* Made New-AzureDeployment to use SSL during the deployment.
* Added Get-AzureWebsiteLog -ListPath to get all the available log paths of the website.
* Fixed the issue of removing custom DNS names in Start/Stop/Restart-AzureWebsite.
* Fixed several GB18030 encoding issues.
* Renamed Start/Stop-CopyAzureStorageBlob to Start/Stop-AzureStorageBlobCopy. Kept old names as aliases for backward compatibility.

## 2013.03.26 Version 0.6.12.1
 * Hotfix to fix issues with first website creation on a new account.

## 2013.03.20 Version 0.6.12
 * Windows Azure Storage entity level cmdlets
   * New-AzureStorageContext
   * New-AzureStorageContainer
   * Get-AzureStorageContainer
   * Remove-AzureStorageContainer
   * Get-AzureStorageContainerAcl
   * Set-AzureStorageContainerAcl
   * Get-AzureStorageBlob
   * Get-AzureStorageBlobContent
   * Set-AzureStorageBlobContent
   * Remove-AzureStorageBlob
   * Start-CopyAzureStorageBlob
   * Stop-CopyAzureStorageBlob
   * Get-AzureStorageBlobCopyState
 * Windows Azure Web Sites diagnostics log streaming cmdlet
   * Get-AzureWebsitLog -Tail

## 2013.03.06 Version 0.6.11
 * Windows Azure Store cmdlets
 * Upgraded to the latest service management library and update service management version header to 2012-12-01
 * Added Save-AzureVhd cmdlet
 * Updated Add-AzureVMImage, Get-AzureVMImage and Set-AzureVMImage cmdlets to support new attributes in service management version header 2012-12-01

## 2013.02.11 Version 0.6.10
 * Upgrade to use PowerShell 3.0
 * Released source code for VM and Cloud Services cmdlets
 * Added a few new cmdlets for Cloud Services (Add-AzureWebRole, Add-AzureWorkerRole, NewAzureRoleTemplate, Save-AzureServiceProjectPackage, Set-AzureServiceProjectRole -VMSize), See Web Camps TV (http://channel9.msdn.com/Shows/Web+Camps+TV/Whats-Coming-in-the-Command-Line-Tools-for-Windows-Azure-with-Glenn-Block) for more on these new cmdlets.
 * Added Support for SAS in destination Uri for Add-AzureVhd
 * Added -Confirm and -WhatIf support for Remove-Azure* cmdlets
 * Added configurable startup task for Node.js and generic roles
 * Enabled emulator support when running roles with memcache
 * Role based cmdlets don't require role name if run in a role folder
 * Added scenario test framework and started adding automated scenario tests
 * Multiple bug fixes

## 2012.12.12 Version 0.6.9
 * Added Service Bus namespace management cmdlets 'help azuresb'
 * Added -ServiceBusNamespace parameter to 'Test-AzureName' to verify namespace availability
 * Added VHD uploader cmdlet 'Add-AzureVHD' for uploading VM images to blob storage.
 * Improved message reporting and piping for couple scaffolding cmdlets
 * Fixed PHP customization functionality for modifying php.ini and installing custom extensions
 * Verbose option is enabled by default when using Windows Azure PowerShell shortcut

## 2012.11.21 Version 0.6.8
 * Multiple bug fixes
 * Added dedicated cache role support
 * Added GitHub support

## 2012.10.08 Version 0.6.5
 * Adding websites cmdlets

## 2012.06.06 Version 0.6.0
 * Adding PowerShell management cmdlets
 * Adding PHP Cmdlets
 * Renaming existing cmdlets to remove duplication
 * Node.exe is no longer embedded

## 2012.05.11 Version 0.5.4
 * node 0.6.17
 * iisnode 0.1.19

## 2012.02.17 Version 0.5.3
 * Bug fixes

## 2012.02.10 Version 0.5.2
 * Bug fixes

## 2011.12.23 Version 0.5.1
 * Added Remote Desktop support
 * Added SSL support
 * node 0.6.6
 * iisnode 0.1.13

2011.12.09 Version 0.5.0
 * Initial Release<|MERGE_RESOLUTION|>--- conflicted
+++ resolved
@@ -8,11 +8,8 @@
   * New-AzureRmWebAppSSLBinding
   * Get-AzureRmWebAppSSLBinding
   * Remove-AzureRmWebAppSSLBinding
-<<<<<<< HEAD
   * Added AseName and AseResourceGroupName parameters in New-AzureRmWebApp and New-AzureRmAppServicePlan cmdlet
   * Added support for cloning all deployment slots associated with source website
-=======
-* Azure Websites: Added AseName and AseResourceGroupName parameters in New-AzureRmWebApp and New-AzureRmAppServicePlan cmdlet
 * Azure Stream Analytics: Added new cmdlet support for Functions.
   * New-AzureRmStreamAnalyticsFunction
   * Get-AzureRmStreamAnalyticsFunction
@@ -20,7 +17,6 @@
   * Get-AzureRmStreamAnalyticsDefaultFunctionDefinition
   * Remove-AzureRmStreamAnalyticsFunction
 
->>>>>>> 44859844
   
 ## 2015.12.14 version 1.0.2
 * Azure Compute (ARM):
