--- conflicted
+++ resolved
@@ -66,23 +66,19 @@
      $template = $template -replace "%MODULE-NAME%", $file.BaseName
      $template = $template -replace "%DATE%", [string](Get-Date)
      $template = $template -replace "%IMPORTED-DEPENDENCIES%", $importedModules
-<<<<<<< HEAD
 
      $resourceGroupCompleterCommands = Find-CompleterAttribute -CompleterName "ResourceGroupCompleterAttribute" -ModuleMetadata $ModuleMetadata -ModulePath $ModulePath -isRMModule $isRMModule
      $template = $template -replace "%RGCCOMMANDS%", $resourceGroupCompleterCommands
 
      $locationCompleterCommands = Find-CompleterAttribute -CompleterName "LocationCompleterAttribute" -ModuleMetadata $ModuleMetadata -ModulePath $ModulePath -isRMModule $isRMModule
      $template = $template -replace "%LCCOMMANDS%", $locationCompleterCommands
-     
-=======
->>>>>>> 4d5f223a
+
      Write-Host "Writing psm1 manifest to $templateOutputPath"
      $template | Out-File -FilePath $templateOutputPath -Force
      $file = Get-Item -Path $templateOutputPath
   }
 }
 
-<<<<<<< HEAD
 function Find-CompleterAttribute
 {
     [CmdletBinding()]
@@ -144,9 +140,6 @@
         return $constructedCommands
     }
 }
-
-=======
->>>>>>> 4d5f223a
 function Create-MinimumVersionEntry
 {
     [CmdletBinding()]
@@ -258,8 +251,4 @@
         Create-ModulePsm1 -ModulePath $modulePath -TemplatePath $templateLocation $false
         Write-Host "Updated Azure module"
     }
-<<<<<<< HEAD
-} 
-=======
-} 
->>>>>>> 4d5f223a
+} 