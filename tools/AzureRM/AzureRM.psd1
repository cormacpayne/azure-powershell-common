﻿#  
# Module manifest for module 'AzureRM.Installer'  
#  
# Generated by: Microsoft Corporation  
#  
# Generated on: 9/18/2015  
#  
  
@{  
  
#Base module
RootModule = '.\AzureRM.psm1'

# Version number of this module.  
<<<<<<< HEAD
ModuleVersion = '1.5.1'  
=======
ModuleVersion = '1.6.0'  
>>>>>>> 52f6b560
  
# ID used to uniquely identify this module  
GUID = 'B433E830-B479-4F7F-9C80-9CC6C28E1B51'  
  
# Author of this module  
Author = 'Microsoft Corporation'  
  
# Company or vendor of this module  
CompanyName = 'Microsoft Corporation'  
  
# Copyright statement for this module  
Copyright = 'Microsoft Corporation. All rights reserved.'    
  
# Description of the functionality provided by this module  
Description = 'Azure Resource Manager Module'  
  
# Minimum version of the Windows PowerShell engine required by this module  
PowerShellVersion = '3.0'  
  
# Name of the Windows PowerShell host required by this module  
PowerShellHostName = ''  
  
# Minimum version of the Windows PowerShell host required by this module  
PowerShellHostVersion = ''  
  
# Minimum version of the .NET Framework required by this module  
DotNetFrameworkVersion = '4.0'  
  
# Minimum version of the common language runtime (CLR) required by this module  
CLRVersion='4.0'  
  
# Processor architecture (None, X86, Amd64, IA64) required by this module  
ProcessorArchitecture = 'None'  
  
# Modules that must be imported into the global environment prior to importing this module  
RequiredModules = @(
<<<<<<< HEAD
    @{ ModuleName = 'AzureRM.Profile'; RequiredVersion = '1.0.10'},
    @{ ModuleName = 'Azure.Storage'; RequiredVersion = '1.1.4'},
    @{ ModuleName = 'AzureRM.ApiManagement'; RequiredVersion = '1.1.2'},
    @{ ModuleName = 'AzureRM.Automation'; RequiredVersion = '1.0.10'},
    @{ ModuleName = 'AzureRM.Backup'; RequiredVersion = '1.0.10'},
    @{ ModuleName = 'AzureRM.Batch'; RequiredVersion = '1.1.2'},
    @{ ModuleName = 'AzureRM.Cdn'; RequiredVersion = '1.0.4'},
    @{ ModuleName = 'AzureRM.Compute'; RequiredVersion = '1.3.2'},
    @{ ModuleName = 'AzureRM.DataFactories'; RequiredVersion = '1.0.10'},
    @{ ModuleName = 'AzureRM.DataLakeAnalytics'; RequiredVersion = '1.1.2'},
    @{ ModuleName = 'AzureRM.DataLakeStore'; RequiredVersion = '1.0.10'},
    @{ ModuleName = 'AzureRM.DevTestLabs'; RequiredVersion = '1.0.1'},
    @{ ModuleName = 'AzureRM.Dns'; RequiredVersion = '1.0.10'},
    @{ ModuleName = 'AzureRM.HDInsight'; RequiredVersion = '1.1.2'},
    @{ ModuleName = 'AzureRM.Insights'; RequiredVersion = '1.0.10'},
    @{ ModuleName = 'AzureRM.KeyVault'; RequiredVersion = '1.1.9'},
    @{ ModuleName = 'AzureRM.LogicApp'; RequiredVersion = '1.0.6'},
    @{ ModuleName = 'AzureRM.MachineLearning'; RequiredVersion = '0.9.1'},
    @{ ModuleName = 'AzureRM.Network'; RequiredVersion = '1.0.11'},
    @{ ModuleName = 'AzureRM.NotificationHubs'; RequiredVersion = '1.0.10'},
    @{ ModuleName = 'AzureRM.OperationalInsights'; RequiredVersion = '1.0.10'},
    @{ ModuleName = 'AzureRM.RecoveryServices'; RequiredVersion = '1.1.2'},
    @{ ModuleName = 'AzureRM.RecoveryServices.Backup'; RequiredVersion = '1.0.2'},
    @{ ModuleName = 'AzureRM.RedisCache'; RequiredVersion = '1.1.8'},
    @{ ModuleName = 'AzureRM.Resources'; RequiredVersion = '2.0.1'},
    @{ ModuleName = 'AzureRM.ServerManagement'; RequiredVersion = '1.0.1'},
    @{ ModuleName = 'AzureRM.SiteRecovery'; RequiredVersion = '1.1.9'},
    @{ ModuleName = 'AzureRM.Sql'; RequiredVersion = '1.0.10'},
    @{ ModuleName = 'AzureRM.Storage'; RequiredVersion = '1.1.2'},
    @{ ModuleName = 'AzureRM.StreamAnalytics'; RequiredVersion = '1.0.10'},
    @{ ModuleName = 'AzureRM.Tags'; RequiredVersion = '1.0.10'},
    @{ ModuleName = 'AzureRM.TrafficManager'; RequiredVersion = '1.0.10'},
    @{ ModuleName = 'AzureRM.UsageAggregates'; RequiredVersion = '1.0.10'},
    @{ ModuleName = 'AzureRM.Websites'; RequiredVersion = '1.1.2'}
=======
    @{ ModuleName = 'AzureRM.Profile'; RequiredVersion = '1.0.11'},
    @{ ModuleName = 'Azure.Storage'; RequiredVersion = '1.1.5'},
    @{ ModuleName = 'AzureRM.ApiManagement'; RequiredVersion = '1.1.3'},
    @{ ModuleName = 'AzureRM.Automation'; RequiredVersion = '1.0.11'},
    @{ ModuleName = 'AzureRM.Backup'; RequiredVersion = '1.0.11'},
    @{ ModuleName = 'AzureRM.Batch'; RequiredVersion = '1.1.3'},
    @{ ModuleName = 'AzureRM.Cdn'; RequiredVersion = '1.0.5'},
    @{ ModuleName = 'AzureRM.Compute'; RequiredVersion = '1.3.3'},
    @{ ModuleName = 'AzureRM.DataFactories'; RequiredVersion = '1.0.11'},
    @{ ModuleName = 'AzureRM.DataLakeAnalytics'; RequiredVersion = '1.1.3'},
    @{ ModuleName = 'AzureRM.DataLakeStore'; RequiredVersion = '1.0.11'},
    @{ ModuleName = 'AzureRM.DevTestLabs'; RequiredVersion = '1.0.2'},
    @{ ModuleName = 'AzureRM.Dns'; RequiredVersion = '1.0.11'},
    @{ ModuleName = 'AzureRM.HDInsight'; RequiredVersion = '1.1.3'},
    @{ ModuleName = 'AzureRM.Insights'; RequiredVersion = '1.0.11'},
    @{ ModuleName = 'AzureRM.KeyVault'; RequiredVersion = '1.1.10'},
    @{ ModuleName = 'AzureRM.LogicApp'; RequiredVersion = '1.0.7'},
    @{ ModuleName = 'AzureRM.MachineLearning'; RequiredVersion = '0.9.2'},
    @{ ModuleName = 'AzureRM.Network'; RequiredVersion = '1.0.12'},
    @{ ModuleName = 'AzureRM.NotificationHubs'; RequiredVersion = '1.0.11'},
    @{ ModuleName = 'AzureRM.OperationalInsights'; RequiredVersion = '1.0.11'},
    @{ ModuleName = 'AzureRM.PowerBIEmbedded'; RequiredVersion = '1.0.0'},
    @{ ModuleName = 'AzureRM.RecoveryServices'; RequiredVersion = '1.1.3'},
    @{ ModuleName = 'AzureRM.RecoveryServices.Backup'; RequiredVersion = '1.0.3'},
    @{ ModuleName = 'AzureRM.RedisCache'; RequiredVersion = '1.1.9'},
    @{ ModuleName = 'AzureRM.Resources'; RequiredVersion = '2.0.2'},
    @{ ModuleName = 'AzureRM.ServerManagement'; RequiredVersion = '1.0.2'},
    @{ ModuleName = 'AzureRM.SiteRecovery'; RequiredVersion = '1.1.10'},
    @{ ModuleName = 'AzureRM.Sql'; RequiredVersion = '1.0.11'},
    @{ ModuleName = 'AzureRM.Storage'; RequiredVersion = '1.1.3'},
    @{ ModuleName = 'AzureRM.StreamAnalytics'; RequiredVersion = '1.0.11'},
    @{ ModuleName = 'AzureRM.Tags'; RequiredVersion = '1.0.11'},
    @{ ModuleName = 'AzureRM.TrafficManager'; RequiredVersion = '1.0.11'},
    @{ ModuleName = 'AzureRM.UsageAggregates'; RequiredVersion = '1.0.11'},
    @{ ModuleName = 'AzureRM.Websites'; RequiredVersion = '1.1.3'}
>>>>>>> 52f6b560
) 
  
# Assemblies that must be loaded prior to importing this module  
RequiredAssemblies = @()  
  
# Script files (.ps1) that are run in the caller's environment prior to importing this module  
ScriptsToProcess = @()  
  
# Type files (.ps1xml) to be loaded when importing this module  
TypesToProcess = @(
)  
  
# Format files (.ps1xml) to be loaded when importing this module  
FormatsToProcess = @( 
)  
  
# Modules to import as nested modules of the module specified in ModuleToProcess  
NestedModules = @()  
  
# Functions to export from this module  
FunctionsToExport = '*'  
  
# Cmdlets to export from this module  
CmdletsToExport = '*'  
  
# Variables to export from this module  
VariablesToExport = '*'  
  
# Aliases to export from this module  
AliasesToExport = '*'  
  
# List of all modules packaged with this module  
ModuleList = @()  
  
# List of all files packaged with this module  
FileList =  @()  
  
# Private data to pass to the module specified in ModuleToProcess  
PrivateData = @{

    PSData = @{

        # Tags applied to this module. These help with module discovery in online galleries.
        # Tags = @()

        # A URL to the license for this module.
        LicenseUri = 'https://raw.githubusercontent.com/Azure/azure-powershell/dev/LICENSE.txt'

        # A URL to the main website for this project.
        ProjectUri = 'https://github.com/Azure/azure-powershell'

        # A URL to an icon representing this module.
        # IconUri = ''

        # ReleaseNotes of this module
        ReleaseNotes = 'https://github.com/Azure/azure-powershell/blob/dev/ChangeLog.md'

    } # End of PSData hashtable

} # End of PrivateData hashtable  

} <|MERGE_RESOLUTION|>--- conflicted
+++ resolved
@@ -12,11 +12,7 @@
 RootModule = '.\AzureRM.psm1'
 
 # Version number of this module.  
-<<<<<<< HEAD
-ModuleVersion = '1.5.1'  
-=======
 ModuleVersion = '1.6.0'  
->>>>>>> 52f6b560
   
 # ID used to uniquely identify this module  
 GUID = 'B433E830-B479-4F7F-9C80-9CC6C28E1B51'  
@@ -53,42 +49,6 @@
   
 # Modules that must be imported into the global environment prior to importing this module  
 RequiredModules = @(
-<<<<<<< HEAD
-    @{ ModuleName = 'AzureRM.Profile'; RequiredVersion = '1.0.10'},
-    @{ ModuleName = 'Azure.Storage'; RequiredVersion = '1.1.4'},
-    @{ ModuleName = 'AzureRM.ApiManagement'; RequiredVersion = '1.1.2'},
-    @{ ModuleName = 'AzureRM.Automation'; RequiredVersion = '1.0.10'},
-    @{ ModuleName = 'AzureRM.Backup'; RequiredVersion = '1.0.10'},
-    @{ ModuleName = 'AzureRM.Batch'; RequiredVersion = '1.1.2'},
-    @{ ModuleName = 'AzureRM.Cdn'; RequiredVersion = '1.0.4'},
-    @{ ModuleName = 'AzureRM.Compute'; RequiredVersion = '1.3.2'},
-    @{ ModuleName = 'AzureRM.DataFactories'; RequiredVersion = '1.0.10'},
-    @{ ModuleName = 'AzureRM.DataLakeAnalytics'; RequiredVersion = '1.1.2'},
-    @{ ModuleName = 'AzureRM.DataLakeStore'; RequiredVersion = '1.0.10'},
-    @{ ModuleName = 'AzureRM.DevTestLabs'; RequiredVersion = '1.0.1'},
-    @{ ModuleName = 'AzureRM.Dns'; RequiredVersion = '1.0.10'},
-    @{ ModuleName = 'AzureRM.HDInsight'; RequiredVersion = '1.1.2'},
-    @{ ModuleName = 'AzureRM.Insights'; RequiredVersion = '1.0.10'},
-    @{ ModuleName = 'AzureRM.KeyVault'; RequiredVersion = '1.1.9'},
-    @{ ModuleName = 'AzureRM.LogicApp'; RequiredVersion = '1.0.6'},
-    @{ ModuleName = 'AzureRM.MachineLearning'; RequiredVersion = '0.9.1'},
-    @{ ModuleName = 'AzureRM.Network'; RequiredVersion = '1.0.11'},
-    @{ ModuleName = 'AzureRM.NotificationHubs'; RequiredVersion = '1.0.10'},
-    @{ ModuleName = 'AzureRM.OperationalInsights'; RequiredVersion = '1.0.10'},
-    @{ ModuleName = 'AzureRM.RecoveryServices'; RequiredVersion = '1.1.2'},
-    @{ ModuleName = 'AzureRM.RecoveryServices.Backup'; RequiredVersion = '1.0.2'},
-    @{ ModuleName = 'AzureRM.RedisCache'; RequiredVersion = '1.1.8'},
-    @{ ModuleName = 'AzureRM.Resources'; RequiredVersion = '2.0.1'},
-    @{ ModuleName = 'AzureRM.ServerManagement'; RequiredVersion = '1.0.1'},
-    @{ ModuleName = 'AzureRM.SiteRecovery'; RequiredVersion = '1.1.9'},
-    @{ ModuleName = 'AzureRM.Sql'; RequiredVersion = '1.0.10'},
-    @{ ModuleName = 'AzureRM.Storage'; RequiredVersion = '1.1.2'},
-    @{ ModuleName = 'AzureRM.StreamAnalytics'; RequiredVersion = '1.0.10'},
-    @{ ModuleName = 'AzureRM.Tags'; RequiredVersion = '1.0.10'},
-    @{ ModuleName = 'AzureRM.TrafficManager'; RequiredVersion = '1.0.10'},
-    @{ ModuleName = 'AzureRM.UsageAggregates'; RequiredVersion = '1.0.10'},
-    @{ ModuleName = 'AzureRM.Websites'; RequiredVersion = '1.1.2'}
-=======
     @{ ModuleName = 'AzureRM.Profile'; RequiredVersion = '1.0.11'},
     @{ ModuleName = 'Azure.Storage'; RequiredVersion = '1.1.5'},
     @{ ModuleName = 'AzureRM.ApiManagement'; RequiredVersion = '1.1.3'},
@@ -124,7 +84,6 @@
     @{ ModuleName = 'AzureRM.TrafficManager'; RequiredVersion = '1.0.11'},
     @{ ModuleName = 'AzureRM.UsageAggregates'; RequiredVersion = '1.0.11'},
     @{ ModuleName = 'AzureRM.Websites'; RequiredVersion = '1.1.3'}
->>>>>>> 52f6b560
 ) 
   
 # Assemblies that must be loaded prior to importing this module  
