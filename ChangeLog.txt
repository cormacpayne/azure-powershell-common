--- conflicted
+++ resolved
@@ -1,5 +1,3 @@
-<<<<<<< HEAD
-=======
 2014.11.14 Version 0.8.11
 * Profile
   * Clear-AzureProfile: remove all subscription and credential data from the user store
@@ -40,7 +38,6 @@
     * Use-AzureSqlDatabaseServerAuditingPolicy
   * Allow users to define which storage account key (Primary or Secondary) to use when defining audit policy, using the “StorageKeyType” parameter.
   
->>>>>>> db292ec7
 2014.10.27 Version 0.8.10
 * Azure Data Factory cmdlets in AzureResourceManager mode
     * New-AzureDataFactory
@@ -101,8 +98,6 @@
         * SlotStickyConnectionStringNames – connection string names not to be moved during swap operation
         * SlotStickyAppSettingNames – application settings names not to be moved during swap operation
         * AutoSwapSlotName – slot name to swap automatically with after successful deployment
-<<<<<<< HEAD
-=======
 * Recovery Services
     * Import & view vault settings
         * Import-AzureSiteRecoveryVaultSettingsFile
@@ -130,7 +125,6 @@
         * Start-AzureSiteRecoveryTestFailoverJob
         * Start-AzureSiteRecoveryUnplannedFailoverJob
         * Update-AzureSiteRecoveryProtectionDirection
->>>>>>> db292ec7
 
 2014.10.03 Version 0.8.9
 * Redis Cache cmdlets in AzureResourceManager mode
